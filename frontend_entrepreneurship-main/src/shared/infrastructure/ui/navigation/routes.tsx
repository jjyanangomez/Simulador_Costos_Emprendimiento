import React from "react";
import { Navigate } from "react-router-dom";
import { LoginPage } from "../../../../core/auth/infrastructure/ui/LoginPage";
import { ResetPasswordPage } from "../../../../core/auth/infrastructure/ui/ResetPasswordPage";
import { ModuleContentPage } from "../../../../core/modules/infrastructure/ui/pages/ModuleContentPage";
import { ProtectedRoute } from "../../../../core/auth/infrastructure/components/ProtectedRoute";
import { DashboardPage } from "../../../../core/dashboard/infrastructure/ui/DashboardPage";
import { BusinessSetupPage } from "../../../../core/business-setup/infrastructure/ui/BusinessSetupPage";
import { FixedCostsPage } from "../../../../core/fixed-costs/infrastructure/ui/FixedCostsPage";
import { VariableCostsPage } from "../../../../core/variable-costs/infrastructure/ui/VariableCostsPage";
import { ProfitabilityAnalysisPage } from "../../../../core/profitability-analysis/infrastructure/ui/ProfitabilityAnalysisPage";
import { ResultsPage } from "../../../../core/results/infrastructure/ui/ResultsPage";
<<<<<<< HEAD
import { EquilibriumPage } from "../../../../core/equilibrium/infrastructure/ui/EquilibriumPage";
=======
import { HomePage } from "../../../../core/home/infrastructure/ui/HomePage";
>>>>>>> 8bd560d6

export const Routes = {
  home: {
    path: "",
    layout: React.Fragment,
    routes: {
      redirect: {
        title: "",
        path: "",
        element: () => <Navigate to="/home" />,
      },
    },
  },

  mainHome: {
    path: "/home",
    layout: ({ children }: { children: React.ReactNode }) => (
      <ProtectedRoute>{children}</ProtectedRoute>
    ),
    routes: {
      index: {
        title: "Inicio",
        path: "",
        element: HomePage,
      },
    },
  },
  
  auth: {
    path: "/login",
    layout: React.Fragment,
    routes: {
      login: {
        title: "Iniciar Sesión",
        path: "",
        element: LoginPage,
      },
    },
  },

  resetPassword: {
    path: "/reset-password",
    layout: React.Fragment,
    routes: {
      reset: {
        title: "",
        path: "",
        element: ResetPasswordPage,
      },
    },
  },

  businesses: {
    path: "/businesses",
    layout: ({ children }: { children: React.ReactNode }) => (
      <ProtectedRoute>{children}</ProtectedRoute>
    ),
    routes: {
      index: {
        title: "Negocios",
        path: "",
        element: ModuleContentPage,
      },
    },
  },

  dashboard: {
    path: "/dashboard",
    layout: ({ children }: { children: React.ReactNode }) => (
      <ProtectedRoute>{children}</ProtectedRoute>
    ),
    routes: {
      index: {
        title: "Dashboard",
        path: "",
        element: DashboardPage,
      },
    },
  },

  businessSetup: {
    path: "/business-setup",
    layout: ({ children }: { children: React.ReactNode }) => (
      <ProtectedRoute>{children}</ProtectedRoute>
    ),
    routes: {
      index: {
        title: "Configuración del Negocio",
        path: "",
        element: BusinessSetupPage,
      },
    },
  },

  fixedCosts: {
    path: "/fixed-costs",
    layout: ({ children }: { children: React.ReactNode }) => (
      <ProtectedRoute>{children}</ProtectedRoute>
    ),
    routes: {
      index: {
        title: "Costos Fijos",
        path: "",
        element: FixedCostsPage,
      },
    },
  },

  variableCosts: {
    path: "/variable-costs",
    layout: ({ children }: { children: React.ReactNode }) => (
      <ProtectedRoute>{children}</ProtectedRoute>
    ),
    routes: {
      index: {
        title: "Costos Variables",
        path: "",
        element: VariableCostsPage,
      },
    },
  },

  profitabilityAnalysis: {
    path: "/profitability-analysis",
    layout: ({ children }: { children: React.ReactNode }) => (
      <ProtectedRoute>{children}</ProtectedRoute>
    ),
    routes: {
      index: {
        title: "Análisis de Rentabilidad",
        path: "",
        element: ProfitabilityAnalysisPage,
      },
    },
  },

  results: {
    path: "/results",
    layout: ({ children }: { children: React.ReactNode }) => (
      <ProtectedRoute>{children}</ProtectedRoute>
    ),
    routes: {
      index: {
        title: "Resultados del Análisis",
        path: "",
        element: ResultsPage,
      },
    },
  },

  equilibrium: {
    path: "/equilibrium",
    layout: ({ children }: { children: React.ReactNode }) => (
      <ProtectedRoute>{children}</ProtectedRoute>
    ),
    routes: {
      index: {
        title: "Punto de Equilibrio",
        path: "",
        element: EquilibriumPage,
      },
    },
  },
};<|MERGE_RESOLUTION|>--- conflicted
+++ resolved
@@ -10,11 +10,8 @@
 import { VariableCostsPage } from "../../../../core/variable-costs/infrastructure/ui/VariableCostsPage";
 import { ProfitabilityAnalysisPage } from "../../../../core/profitability-analysis/infrastructure/ui/ProfitabilityAnalysisPage";
 import { ResultsPage } from "../../../../core/results/infrastructure/ui/ResultsPage";
-<<<<<<< HEAD
 import { EquilibriumPage } from "../../../../core/equilibrium/infrastructure/ui/EquilibriumPage";
-=======
 import { HomePage } from "../../../../core/home/infrastructure/ui/HomePage";
->>>>>>> 8bd560d6
 
 export const Routes = {
   home: {
@@ -42,7 +39,7 @@
       },
     },
   },
-  
+
   auth: {
     path: "/login",
     layout: React.Fragment,
