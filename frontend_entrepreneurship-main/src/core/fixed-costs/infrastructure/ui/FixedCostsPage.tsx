<<<<<<< HEAD
import { useState, useEffect } from 'react';
=======
import React, { useState, useMemo, useEffect } from 'react';
>>>>>>> 92b1c42a
import { useNavigate } from 'react-router-dom';
import { MainLayout } from '../../../../shared/infrastructure/components/MainLayout';
import { useForm, Controller, useFieldArray } from 'react-hook-form';
import { zodResolver } from '@hookform/resolvers/zod';
import { z } from 'zod';
import { 
  Calculator, 
  Plus, 
  Trash2, 
  AlertTriangle,
  CheckCircle,
  Save,
  ArrowRight,
  ArrowLeft,
  Building2
} from 'lucide-react';
import toast from 'react-hot-toast';
<<<<<<< HEAD
import { AIAnalysisService } from '../services/ai-analysis.service';
import type { FixedCost, BusinessData, FixedCostsSummary } from '../../domain/types';
=======
import { BusinessAnalysisService } from '../../../../shared/services/BusinessAnalysisService';
>>>>>>> 92b1c42a

// Esquema de validación para costos fijos
const fixedCostSchema = z.object({
  costs: z.array(z.object({
    name: z.string().min(3, 'El nombre del costo debe tener al menos 3 caracteres'),
    description: z.string().optional(),
    amount: z.number().min(0.01, 'El monto debe ser mayor a 0'),
    frequency: z.enum(['mensual', 'semestral', 'anual']),
    category: z.string().min(1, 'Selecciona una categoría'),
  })).min(1, 'Debes agregar al menos un costo fijo'),
});

type FixedCostForm = z.infer<typeof fixedCostSchema>;

const costCategories = [
  { value: 'arriendo', label: 'Arriendo/Renta del Local', icon: '🏠', description: 'Pago mensual del local' },
  { value: 'personal', label: 'Sueldos y Salarios', icon: '👥', description: 'Remuneraciones del personal' },
  { value: 'seguridad-social', label: 'Seguridad Social (IESS)', icon: '🛡️', description: 'Aportes patronales' },
  { value: 'servicios', label: 'Servicios Básicos', icon: '⚡', description: 'Luz, agua, internet, etc.' },
  { value: 'publicidad', label: 'Publicidad y Marketing', icon: '📢', description: 'Campañas publicitarias' },
  { value: 'licencias', label: 'Licencias y Permisos', icon: '📋', description: 'Permisos municipales' },
  { value: 'seguros', label: 'Seguros', icon: '🔒', description: 'Seguros empresariales' },
  { value: 'mantenimiento', label: 'Mantenimiento', icon: '🔧', description: 'Local y equipos' },
  { value: 'transporte', label: 'Transporte y Logística', icon: '🚚', description: 'Gastos de transporte' },
  { value: 'otros', label: 'Otros Costos', icon: '📦', description: 'Costos adicionales' },
];

const frequencyOptions = [
  { value: 'mensual', label: 'Mensual', multiplier: 1 },
  { value: 'semestral', label: 'Semestral', multiplier: 6 },
  { value: 'anual', label: 'Anual', multiplier: 12 },
];

<<<<<<< HEAD
=======
// Rangos base por categoría (valores realistas del mercado ecuatoriano 2024)
const baseCostRanges: Record<string, { min: number; max: number; unit: string; details?: string }> = {
  arriendo: { min: 400, max: 1200, unit: 'USD/mes', details: 'Locales comerciales pequeños a medianos' },
  personal: { min: 425, max: 3200, unit: 'USD/mes total', details: '1-4 empleados: $425-800 c/u + beneficios' },
  'seguridad-social': { min: 45, max: 120, unit: 'USD/mes por empleado', details: 'IESS patronal (~11.15% del salario)' },
  servicios: { min: 80, max: 250, unit: 'USD/mes', details: 'Luz, agua, internet, teléfono combinados' },
  publicidad: { min: 50, max: 400, unit: 'USD/mes', details: 'Marketing digital y tradicional' },
  licencias: { min: 100, max: 600, unit: 'USD/año', details: 'Permisos municipales y funcionamiento' },
  seguros: { min: 30, max: 150, unit: 'USD/mes', details: 'Seguros básicos para negocios pequeños' },
  mantenimiento: { min: 50, max: 250, unit: 'USD/mes', details: 'Mantenimiento preventivo y correctivo' },
  transporte: { min: 100, max: 500, unit: 'USD/mes', details: 'Gastos de movilización y logística' },
  otros: { min: 30, max: 150, unit: 'USD/mes', details: 'Gastos varios y imprevistos' },
};

// Rangos específicos para servicios básicos individuales (Ecuador 2024)
const specificServiceRanges: Record<string, { min: number; max: number; unit: string; details: string }> = {
  electricidad: { min: 30, max: 150, unit: 'USD/mes', details: 'Consumo 300-1500 kWh a $0.095/kWh' },
  luz: { min: 30, max: 150, unit: 'USD/mes', details: 'Consumo 300-1500 kWh a $0.095/kWh' },
  agua: { min: 15, max: 80, unit: 'USD/mes', details: 'Consumo comercial promedio' },
  internet: { min: 25, max: 100, unit: 'USD/mes', details: 'Planes comerciales 50-500 Mbps' },
  telefono: { min: 15, max: 60, unit: 'USD/mes', details: 'Línea fija + celular corporativo' },
  gas: { min: 20, max: 120, unit: 'USD/mes', details: 'Gas comercial para cocinas' },
};

// Multiplicadores por tipo de negocio (más conservadores)
const businessTypeMultipliers: Record<string, { rent: number; staff: number; utilities: number; other: number }> = {
  'restaurante': { rent: 1.2, staff: 1.3, utilities: 1.2, other: 1.1 },
  'cafeteria': { rent: 1.0, staff: 1.1, utilities: 1.1, other: 1.0 },
  'bar': { rent: 1.2, staff: 1.0, utilities: 1.3, other: 1.1 },
  'pizzeria': { rent: 1.1, staff: 1.2, utilities: 1.2, other: 1.0 },
  'panaderia': { rent: 1.0, staff: 1.2, utilities: 1.1, other: 1.0 },
  'heladeria': { rent: 0.9, staff: 0.9, utilities: 1.0, other: 0.9 },
  'fast-food': { rent: 1.0, staff: 1.0, utilities: 1.0, other: 1.0 },
  'catering': { rent: 0.8, staff: 1.4, utilities: 1.0, other: 1.1 },
  'default': { rent: 1.0, staff: 1.0, utilities: 1.0, other: 1.0 },
};

// Multiplicadores por ubicación (más conservadores)
const locationMultipliers: Record<string, number> = {
  'Centro Histórico': 1.4, 'La Mariscal': 1.3, 'Cumbayá': 1.3, 'La Floresta': 1.2,
  'Guápulo': 1.1, 'Bellavista': 1.2, 'Tumbaco': 1.1, 'Valle de los Chillos': 1.0,
  'San Rafael': 1.0, 'Calderón': 0.9, 'Carapungo': 0.8, 'Pomasqui': 0.9,
  'San Antonio': 0.8, 'Conocoto': 0.9, 'Sangolquí': 0.9, 'default': 1.0,
};

// Multiplicadores por tamaño (más conservadores)
const sizeMultipliers: Record<string, number> = {
  'micro': 0.8, 'pequena': 1.0, 'mediana': 1.2, 'grande': 1.5, 'default': 1.0,
};

// Función para estimar montos automáticamente basado en el nombre del costo
const estimateAmountByName = (costName: string, businessData: any): number | null => {
  if (!businessData || !costName) return null;
  
  const costNameLower = costName.toLowerCase();
  const businessType = businessData.businessCategory || 'cafeteria';
  const location = businessData.sector || 'default';
  const size = businessData.businessSize || 'pequena';
  const capacity = businessData.capacity || 30;
  
  // Obtener multiplicadores
  const typeMultipliers = businessTypeMultipliers[businessType] || businessTypeMultipliers['default'];
  const locationMultiplier = locationMultipliers[location] || locationMultipliers['default'];
  const sizeMultiplier = sizeMultipliers[size] || sizeMultipliers['default'];
  
  // Estimaciones base por tipo de costo
  if (costNameLower.includes('arriendo') || costNameLower.includes('renta') || costNameLower.includes('alquiler')) {
    const baseRent = 600; // Base para local pequeño
    return Math.round(baseRent * typeMultipliers.rent * locationMultiplier * sizeMultiplier);
  }
  
  if (costNameLower.includes('electricidad') || costNameLower.includes('luz')) {
    const baseElectricity = 50; // Base para consumo moderado
    return Math.round(baseElectricity * typeMultipliers.utilities * Math.min(sizeMultiplier, 1.5));
  }
  
  if (costNameLower.includes('agua')) {
    const baseWater = 25;
    return Math.round(baseWater * typeMultipliers.utilities * Math.min(sizeMultiplier, 1.3));
  }
  
  if (costNameLower.includes('internet')) {
    const baseInternet = 45;
    return Math.round(baseInternet * Math.min(sizeMultiplier, 1.2));
  }
  
  if (costNameLower.includes('telefono') || costNameLower.includes('teléfono')) {
    return Math.round(35 * Math.min(sizeMultiplier, 1.2));
  }
  
  if (costNameLower.includes('gas')) {
    const baseGas = businessType === 'restaurante' ? 80 : businessType === 'cafeteria' ? 40 : 20;
    return Math.round(baseGas * typeMultipliers.utilities);
  }
  
  // Personal específico
  if (costNameLower.includes('cocinero') || costNameLower.includes('chef')) {
    return businessType === 'restaurante' ? 700 : 600;
  }
  
  if (costNameLower.includes('mesero') || costNameLower.includes('mozo')) {
    return 500;
  }
  
  if (costNameLower.includes('cajero') || costNameLower.includes('administrador')) {
    return 550;
  }
  
  if (costNameLower.includes('gerente') || costNameLower.includes('supervisor')) {
    return 800;
  }
  
  if (costNameLower.includes('personal') || costNameLower.includes('empleado')) {
    // Estimar empleados necesarios según tipo y capacidad
    let estimatedEmployees = 1;
    if (businessType === 'restaurante') {
      estimatedEmployees = Math.ceil(capacity / 12);
    } else if (businessType === 'cafeteria') {
      estimatedEmployees = Math.ceil(capacity / 20);
    } else if (businessType === 'bar') {
      estimatedEmployees = Math.ceil(capacity / 15);
    }
    return estimatedEmployees * 500; // $500 promedio por empleado
  }
  
  // Seguridad social
  if (costNameLower.includes('seguridad social') || costNameLower.includes('iess')) {
    let estimatedEmployees = 1;
    if (businessType === 'restaurante') {
      estimatedEmployees = Math.ceil(capacity / 12);
    } else if (businessType === 'cafeteria') {
      estimatedEmployees = Math.ceil(capacity / 20);
    }
    return estimatedEmployees * 55; // ~11% del salario promedio
  }
  
  // Servicios básicos (cuando no es específico)
  if (costNameLower.includes('servicios básicos') || costNameLower.includes('servicios')) {
    const baseServices = 120; // Luz + agua + internet + teléfono
    return Math.round(baseServices * typeMultipliers.utilities * Math.min(sizeMultiplier, 1.4));
  }
  
  // Publicidad y marketing
  if (costNameLower.includes('publicidad') || costNameLower.includes('marketing')) {
    const baseMarketing = 150;
    return Math.round(baseMarketing * typeMultipliers.other);
  }
  
  // Mantenimiento
  if (costNameLower.includes('mantenimiento') || costNameLower.includes('reparación')) {
    const baseMaintenance = 100;
    return Math.round(baseMaintenance * typeMultipliers.other * sizeMultiplier);
  }
  
  // Seguros
  if (costNameLower.includes('seguro')) {
    const baseInsurance = 80;
    return Math.round(baseInsurance * sizeMultiplier);
  }
  
  // Licencias y permisos
  if (costNameLower.includes('licencia') || costNameLower.includes('permiso')) {
    const baseLicense = 300; // Anual, se ajustará según frecuencia
    return baseLicense;
  }
  
  // Transporte
  if (costNameLower.includes('transporte') || costNameLower.includes('gasolina') || costNameLower.includes('combustible')) {
    const baseTransport = 200;
    return Math.round(baseTransport * sizeMultiplier);
  }
  
  return null; // No se pudo estimar
};

// Plantillas de costos esenciales por tipo de negocio
const getEssentialCostsTemplate = (businessData: any): FixedCostForm['costs'] => {
  if (!businessData) {
    // Plantilla básica si no hay datos del negocio
    return [
      {
        name: 'Arriendo del Local',
        description: 'Renta mensual del local comercial',
        amount: 800,
        frequency: 'mensual' as const,
        category: 'arriendo',
      },
      {
        name: 'Electricidad',
        description: 'Consumo eléctrico mensual',
        amount: 60,
        frequency: 'mensual' as const,
        category: 'servicios',
      },
      {
        name: 'Personal',
        description: 'Sueldos y salarios del personal',
        amount: 500,
        frequency: 'mensual' as const,
        category: 'personal',
      }
    ];
  }

  const businessType = businessData.businessCategory || 'cafeteria';
  const location = businessData.sector || 'default';
  const size = businessData.businessSize || 'pequena';
  const capacity = businessData.capacity || 30;
  
  // Obtener multiplicadores
  const typeMultipliers = businessTypeMultipliers[businessType] || businessTypeMultipliers['default'];
  const locationMultiplier = locationMultipliers[location] || locationMultipliers['default'];
  const sizeMultiplier = sizeMultipliers[size] || sizeMultipliers['default'];

  const baseCosts: FixedCostForm['costs'] = [];

  // 1. ARRIENDO (esencial para todos)
  const baseRent = 600;
  const estimatedRent = Math.round(baseRent * typeMultipliers.rent * locationMultiplier * sizeMultiplier);
  baseCosts.push({
    name: 'Arriendo del Local',
    description: `Renta mensual del local comercial en ${location}`,
    amount: estimatedRent,
    frequency: 'mensual',
    category: 'arriendo',
  });

  // 2. SERVICIOS BÁSICOS (esenciales)
  const baseElectricity = 50;
  const estimatedElectricity = Math.round(baseElectricity * typeMultipliers.utilities * Math.min(sizeMultiplier, 1.5));
  baseCosts.push({
    name: 'Electricidad',
    description: 'Consumo eléctrico mensual del local',
    amount: estimatedElectricity,
    frequency: 'mensual',
    category: 'servicios',
  });

  const baseWater = 25;
  const estimatedWater = Math.round(baseWater * typeMultipliers.utilities * Math.min(sizeMultiplier, 1.3));
  baseCosts.push({
    name: 'Agua',
    description: 'Consumo de agua potable mensual',
    amount: estimatedWater,
    frequency: 'mensual',
    category: 'servicios',
  });

  baseCosts.push({
    name: 'Internet y Teléfono',
    description: 'Plan comercial de internet y línea telefónica',
    amount: Math.round(50 * Math.min(sizeMultiplier, 1.2)),
    frequency: 'mensual',
    category: 'servicios',
  });

  // 3. PERSONAL (según tipo de negocio)
  if (businessType === 'restaurante') {
    const employeesNeeded = Math.ceil(capacity / 12);
    baseCosts.push({
      name: 'Cocinero Principal',
      description: 'Sueldo del chef o cocinero principal',
      amount: 700,
      frequency: 'mensual',
      category: 'personal',
    });
    
    if (employeesNeeded >= 2) {
      baseCosts.push({
        name: 'Meseros',
        description: `Sueldos de ${employeesNeeded - 1} mesero(s)`,
        amount: (employeesNeeded - 1) * 500,
        frequency: 'mensual' as const,
        category: 'personal',
      });
    }
  } else if (businessType === 'cafeteria') {
    const employeesNeeded = Math.ceil(capacity / 20);
    baseCosts.push({
      name: 'Personal de Atención',
      description: `Sueldos de ${employeesNeeded} empleado(s) para atención al cliente`,
      amount: employeesNeeded * 500,
      frequency: 'mensual',
      category: 'personal',
    });
  } else if (businessType === 'bar') {
    baseCosts.push({
      name: 'Bartender',
      description: 'Sueldo del bartender principal',
      amount: 600,
      frequency: 'mensual',
      category: 'personal',
    });
    
    if (capacity > 40) {
      baseCosts.push({
        name: 'Mesero de Bar',
        description: 'Sueldo del mesero adicional',
        amount: 500,
        frequency: 'mensual' as const,
        category: 'personal',
      });
    }
  } else {
    // Otros tipos de negocio
    baseCosts.push({
      name: 'Personal General',
      description: 'Sueldos del personal principal',
      amount: 500,
      frequency: 'mensual',
      category: 'personal',
    });
  }

  // 4. SEGURIDAD SOCIAL (obligatorio si hay empleados)
  const totalPersonalCosts = baseCosts
    .filter(cost => cost.category === 'personal')
    .reduce((sum, cost) => sum + cost.amount, 0);
  
  if (totalPersonalCosts > 0) {
    const estimatedEmployees = Math.round(totalPersonalCosts / 500);
    baseCosts.push({
      name: 'Seguridad Social (IESS)',
      description: `Aportes patronales para ${estimatedEmployees} empleado(s)`,
      amount: estimatedEmployees * 55,
      frequency: 'mensual',
      category: 'seguridad-social',
    });
  }

  // 5. COSTOS ESPECÍFICOS POR TIPO DE NEGOCIO
  if (businessType === 'restaurante' || businessType === 'cafeteria') {
    baseCosts.push({
      name: 'Gas para Cocina',
      description: 'Gas comercial para equipos de cocina',
      amount: businessType === 'restaurante' ? 80 : 40,
      frequency: 'mensual',
      category: 'servicios',
    });
  }

  // 6. OTROS COSTOS IMPORTANTES
  baseCosts.push({
    name: 'Licencias y Permisos',
    description: 'Permisos municipales y de funcionamiento',
    amount: 300,
            frequency: 'anual' as const,
    category: 'licencias',
  });

  baseCosts.push({
    name: 'Seguro del Local',
    description: 'Seguro básico contra incendios y robo',
    amount: Math.round(80 * sizeMultiplier),
    frequency: 'mensual',
    category: 'seguros',
  });

  baseCosts.push({
    name: 'Mantenimiento y Limpieza',
    description: 'Gastos de mantenimiento y productos de limpieza',
    amount: Math.round(120 * sizeMultiplier),
    frequency: 'mensual',
    category: 'mantenimiento',
  });

  baseCosts.push({
    name: 'Publicidad Básica',
    description: 'Marketing digital y promoción básica',
    amount: Math.round(150 * typeMultipliers.other),
    frequency: 'mensual',
    category: 'publicidad',
  });

  return baseCosts;
};

// Validación inteligente con contexto del negocio
const validateCostWithAI = (cost: any) => {
  const validations = [];
  
  // Obtener datos del negocio
  const businessData = BusinessAnalysisService.getBusinessAnalysisData();
  
  if (!businessData) {
    validations.push({
      type: 'warning',
      message: 'No se encontraron datos del negocio. Los rangos mostrados son estimaciones generales.',
      severity: 'low'
    });
    
    // Usar validación básica
    return validateWithBasicRanges(cost, validations);
  }

  // Extraer datos del negocio
  const businessType = businessData.businessCategory || 'default';
  const location = businessData.sector || 'default';
  const size = businessData.businessSize || 'default';
  const capacity = businessData.capacity || 30;
  const businessName = businessData.businessName || 'tu negocio';

  // Obtener multiplicadores
  const typeMultipliers = businessTypeMultipliers[businessType] || businessTypeMultipliers['default'];
  const locationMultiplier = locationMultipliers[location] || locationMultipliers['default'];
  const sizeMultiplier = sizeMultipliers[size] || sizeMultipliers['default'];

  // Detectar servicios específicos por nombre del costo
  const costNameLower = cost.name.toLowerCase();
  let baseRange = null;
  let isSpecificService = false;
  let isPersonnelCost = false;
  
  // Detectar costos de personal por nombre
  const personnelKeywords = ['cocinero', 'mesero', 'cajero', 'gerente', 'empleado', 'personal', 'chef', 'ayudante', 'supervisor', 'administrador'];
  isPersonnelCost = cost.category === 'personal' || personnelKeywords.some(keyword => costNameLower.includes(keyword));
  
  // Buscar servicios específicos primero
  for (const [serviceName, range] of Object.entries(specificServiceRanges)) {
    if (costNameLower.includes(serviceName) || 
        costNameLower.includes(serviceName.slice(0, 4))) { // También busca "elec", "inter", etc.
      baseRange = range;
      isSpecificService = true;
      break;
    }
  }
  
  // Si no es un servicio específico, usar rango por categoría
  if (!baseRange) {
    baseRange = baseCostRanges[cost.category];
  }
  
  if (!baseRange) {
    validations.push({
      type: 'warning',
      message: 'Categoría no reconocida para validación automática.',
      severity: 'low'
    });
    return validations;
  }

  // Aplicar multiplicadores según la categoría del costo
  let categoryMultiplier = 1.0;
  
  if (isSpecificService) {
    // Para servicios específicos, aplicar multiplicadores más conservadores
    if (costNameLower.includes('electricidad') || costNameLower.includes('luz')) {
      categoryMultiplier = typeMultipliers.utilities * Math.min(sizeMultiplier, 1.5); // Limitar el efecto del tamaño
    } else if (costNameLower.includes('agua')) {
      categoryMultiplier = typeMultipliers.utilities * Math.min(sizeMultiplier, 1.3);
    } else if (costNameLower.includes('internet') || costNameLower.includes('telefono')) {
      categoryMultiplier = Math.min(sizeMultiplier, 1.2); // Internet/teléfono no varían mucho por ubicación
    } else {
      categoryMultiplier = typeMultipliers.utilities * sizeMultiplier;
    }
  } else {
    // Lógica original para categorías generales
    switch (cost.category) {
      case 'arriendo':
        categoryMultiplier = typeMultipliers.rent * locationMultiplier * sizeMultiplier;
        break;
      case 'personal':
      case 'seguridad-social':
        categoryMultiplier = typeMultipliers.staff * sizeMultiplier;
        break;
      case 'servicios':
        categoryMultiplier = typeMultipliers.utilities * sizeMultiplier;
        break;
      default:
        categoryMultiplier = typeMultipliers.other * sizeMultiplier;
        break;
    }
  }

  // Calcular rango ajustado
  const adjustedMin = Math.round(baseRange.min * categoryMultiplier);
  const adjustedMax = Math.round(baseRange.max * categoryMultiplier);

  // Convertir a monto mensual
  const monthlyAmount = cost.frequency === 'mensual' ? cost.amount : 
                       cost.frequency === 'semestral' ? cost.amount / 6 : 
                       cost.amount / 12;

  // Generar contexto descriptivo del negocio
  const businessContext = `${businessType} "${businessName}" en ${location} (${size}, ${capacity} personas)`;
  
  // Generar mensaje con detalles adicionales
  const detailMessage = baseRange.details ? ` • ${baseRange.details}` : '';
  let serviceType = '';
  
  if (isPersonnelCost) {
    const estimatedEmployees = Math.round(monthlyAmount / 500); // Estimación rápida
    serviceType = `costos de personal (estimado: ${estimatedEmployees} empleado${estimatedEmployees !== 1 ? 's' : ''})`;
  } else if (isSpecificService) {
    serviceType = `servicio específico de ${cost.name.toLowerCase()}`;
  } else {
    serviceType = `categoría "${cost.category}"`;
  }
  
  // Validar y generar mensajes contextuales más precisos
  if (monthlyAmount < adjustedMin * 0.6) {
    validations.push({
      type: 'error',
      message: `💰 El monto de $${monthlyAmount.toFixed(2)} está muy por debajo del rango esperado para ${serviceType} en una ${businessContext}. Se esperaba entre $${adjustedMin} y $${adjustedMax} mensuales${detailMessage}. Verifica si el monto es correcto.`,
      severity: 'high'
    });
  } else if (monthlyAmount < adjustedMin * 0.85) {
    validations.push({
      type: 'warning',
      message: `📊 El monto de $${monthlyAmount.toFixed(2)} está por debajo del rango típico para ${serviceType} en una ${businessContext}. El rango esperado oscila entre $${adjustedMin} y $${adjustedMax} mensuales${detailMessage}.`,
      severity: 'medium'
    });
  } else if (monthlyAmount > adjustedMax * 1.4) {
    validations.push({
      type: 'error',
      message: `⚠️ El monto de $${monthlyAmount.toFixed(2)} está significativamente por encima del rango esperado para ${serviceType} en una ${businessContext}. Se esperaba entre $${adjustedMin} y $${adjustedMax} mensuales${detailMessage}. Verifica si el monto es correcto.`,
      severity: 'high'
    });
  } else if (monthlyAmount > adjustedMax * 1.15) {
    validations.push({
      type: 'warning',
      message: `📈 El monto de $${monthlyAmount.toFixed(2)} está ligeramente por encima del rango típico para ${serviceType} en una ${businessContext}. El rango esperado oscila entre $${adjustedMin} y $${adjustedMax} mensuales${detailMessage}.`,
      severity: 'medium'
    });
  } else {
    // Determinar si está en el rango bajo, medio o alto
    const rangePosition = (monthlyAmount - adjustedMin) / (adjustedMax - adjustedMin);
    let positionText = '';
    
    if (rangePosition < 0.3) {
      positionText = ' (rango bajo)';
    } else if (rangePosition > 0.7) {
      positionText = ' (rango alto)';
    } else {
      positionText = ' (rango promedio)';
    }
    
    validations.push({
      type: 'success',
      message: `✅ El monto de $${monthlyAmount.toFixed(2)} está dentro del rango esperado para ${serviceType} en una ${businessContext} ($${adjustedMin}-$${adjustedMax} mensuales)${positionText}${detailMessage}.`,
      severity: 'none'
    });
  }

  // Agregar insights adicionales
  addContextualInsights(validations, cost, businessData, monthlyAmount, adjustedMin, adjustedMax);

  return validations;
};

// Validación básica cuando no hay datos del negocio
const validateWithBasicRanges = (cost: any, validations: any[]) => {
  const range = baseCostRanges[cost.category];
  if (!range) return validations;

  const monthlyAmount = cost.frequency === 'mensual' ? cost.amount : 
                       cost.frequency === 'semestral' ? cost.amount / 6 : 
                       cost.amount / 12;
  
  if (monthlyAmount < range.min) {
    validations.push({
      type: 'warning',
      message: `El costo parece estar por debajo del rango típico del mercado (${range.min}-${range.max} ${range.unit})`,
      severity: 'low'
    });
  } else if (monthlyAmount > range.max) {
    validations.push({
      type: 'error',
      message: `El costo está significativamente por encima del rango típico del mercado (${range.min}-${range.max} ${range.unit})`,
      severity: 'high'
    });
  } else {
    validations.push({
      type: 'success',
      message: 'El costo está dentro del rango esperado del mercado',
      severity: 'none'
    });
  }

  return validations;
};

// Insights adicionales específicos por contexto
const addContextualInsights = (validations: any[], cost: any, businessData: any, monthlyAmount: number, adjustedMin: number, adjustedMax: number) => {
  const category = cost.category;
  const businessType = businessData.businessCategory;
  const location = businessData.sector;
  const capacity = businessData.capacity;
  const costNameLower = cost.name.toLowerCase();

  // Insights específicos para servicios por nombre
  if (costNameLower.includes('electricidad') || costNameLower.includes('luz')) {
    const estimatedKwh = Math.round(monthlyAmount / 0.095); // Calcular kWh estimados
    
    validations.push({
      type: 'info',
      message: `💡 Cálculo eléctrico: $${monthlyAmount.toFixed(2)} equivale a ~${estimatedKwh} kWh/mes (tarifa $0.095/kWh). Para un local operando 10h/día, esto sugiere un consumo de ~${Math.round(estimatedKwh/300)} kW de potencia instalada.`,
      severity: 'none'
    });

    if (monthlyAmount > 200 && businessType !== 'restaurante') {
      validations.push({
        type: 'warning',
        message: `⚡ Consumo elevado: Para una ${businessType}, $${monthlyAmount.toFixed(2)} en electricidad sugiere un consumo alto. Revisa si incluyes aires acondicionados, cocinas eléctricas o equipos especiales.`,
        severity: 'medium'
      });
    }
  } else if (costNameLower.includes('agua')) {
    if (businessType === 'restaurante' && monthlyAmount < 40) {
      validations.push({
        type: 'warning',
        message: `💧 Los restaurantes suelen consumir más agua por limpieza de vajilla, cocina y baños. $${monthlyAmount.toFixed(2)} podría ser insuficiente.`,
        severity: 'medium'
      });
    }
  } else if (costNameLower.includes('internet')) {
    if (monthlyAmount > 80 && capacity < 50) {
      validations.push({
        type: 'info',
        message: `📶 Para un negocio de ${capacity} personas, $${monthlyAmount.toFixed(2)} en internet podría ser excesivo. Planes de 100-200 Mbps cuestan $40-60.`,
        severity: 'none'
      });
    }
  }

  // Insights específicos por categoría (mantener lógica original)
  switch (category) {
    case 'arriendo':
      if (businessType === 'restaurante' && monthlyAmount > adjustedMax) {
        validations.push({
          type: 'info',
          message: `🏠 Los restaurantes en ${location} suelen tener costos altos de arriendo debido a ubicaciones estratégicas. Considera si la ubicación justifica este costo.`,
          severity: 'none'
        });
      } else if (monthlyAmount < adjustedMin && ['Centro Histórico', 'La Mariscal'].includes(location)) {
        validations.push({
          type: 'info',
          message: `🏢 Un arriendo bajo en ${location} puede indicar una excelente oportunidad o posibles limitaciones del local. Verifica las condiciones.`,
          severity: 'none'
        });
      }
      break;

    case 'personal':
      // Para sueldos y salarios, calcular empleados de manera más inteligente
      const minSalaryWithBenefits = 500; // Salario mínimo + beneficios básicos
      const estimatedEmployees = Math.round(monthlyAmount / minSalaryWithBenefits);
      const actualCostPerEmployee = monthlyAmount / Math.max(estimatedEmployees, 1);
      
      if (actualCostPerEmployee < 425) {
        const minEmployeesForAmount = Math.floor(monthlyAmount / 425);
        validations.push({
          type: 'warning',
          message: `👥 Con $${monthlyAmount.toFixed(2)}, el costo por empleado sería $${actualCostPerEmployee.toFixed(2)}. Esto está por debajo del salario mínimo ($425). Este monto alcanza para máximo ${minEmployeesForAmount} empleado(s) a salario mínimo.`,
          severity: 'medium'
        });
      } else if (estimatedEmployees >= 1) {
        validations.push({
          type: 'info',
          message: `👥 Estimación: $${monthlyAmount.toFixed(2)} sugiere ~${estimatedEmployees} empleado(s) con salario promedio de $${actualCostPerEmployee.toFixed(2)} (incluye beneficios sociales).`,
          severity: 'none'
        });
      }
      
      // Validación adicional por tipo de negocio
      let expectedEmployeesRange = '';
      if (businessType === 'restaurante') {
        const restaurantEmployees = Math.ceil(capacity / 12); // Restaurantes necesitan más personal
        expectedEmployeesRange = `Para un restaurante de ${capacity} personas, se esperan ${restaurantEmployees}-${restaurantEmployees + 2} empleados.`;
      } else if (businessType === 'cafeteria') {
        const cafeEmployees = Math.ceil(capacity / 20); // Cafeterías necesitan menos personal
        expectedEmployeesRange = `Para una cafetería de ${capacity} personas, se esperan ${cafeEmployees}-${cafeEmployees + 1} empleados.`;
      } else if (businessType === 'bar') {
        const barEmployees = Math.ceil(capacity / 15); // Bares staff intermedio
        expectedEmployeesRange = `Para un bar de ${capacity} personas, se esperan ${barEmployees}-${barEmployees + 1} empleados.`;
      }
      
      if (expectedEmployeesRange) {
        validations.push({
          type: 'info',
          message: `📊 ${expectedEmployeesRange} Tu presupuesto actual cubre ${estimatedEmployees} empleado(s).`,
          severity: 'none'
        });
      }
      break;

    case 'publicidad':
      const marketingPercentage = (monthlyAmount / businessData.totalInvestment) * 100 * 12;
      if (marketingPercentage < 3) {
        validations.push({
          type: 'info',
          message: `📢 Tu inversión en publicidad representa ${marketingPercentage.toFixed(1)}% de tu inversión total. Se recomienda entre 3-8% para negocios nuevos.`,
          severity: 'none'
        });
      }
      break;
  }
};

>>>>>>> 92b1c42a
export function FixedCostsPage() {
  const navigate = useNavigate();
  const [isSubmitting, setIsSubmitting] = useState(false);
  const [aiValidations, setAiValidations] = useState<Record<number, any[]>>({});
  const [autoSuggestions, setAutoSuggestions] = useState<Record<number, { amount: number; reason: string }>>({});
  const [isFormInitialized, setIsFormInitialized] = useState(false);
  
  // Obtener datos del negocio
  const businessData = BusinessAnalysisService.getBusinessAnalysisData();

  // Generar costos esenciales basados en el negocio usando useMemo para evitar recreaciones
  const essentialCosts = useMemo(() => {
    const costs = getEssentialCostsTemplate(businessData);
    console.log('🏢 Costos esenciales generados:', costs);
    return costs;
  }, [businessData]);

  const {
    control,
    handleSubmit,
    watch,
    setValue,
<<<<<<< HEAD
=======
    reset,
>>>>>>> 92b1c42a
    formState: { errors, isValid },
  } = useForm<FixedCostForm>({
    resolver: zodResolver(fixedCostSchema),
    defaultValues: {
<<<<<<< HEAD
      costs: [
        {
          name: '',
          description: '',
          amount: 0,
          frequency: 'mensual',
          category: '',
        },
      ],
=======
      costs: [],
>>>>>>> 92b1c42a
    },
  });

  const { fields, append, remove } = useFieldArray({
    control,
    name: 'costs',
  });

  const watchedCosts = watch('costs');

<<<<<<< HEAD
  // Cargar datos guardados al regresar de la página de resumen
  useEffect(() => {
    const savedCostsData = localStorage.getItem('fixedCostsData');
    if (savedCostsData) {
      try {
        const parsedData = JSON.parse(savedCostsData);
        // Restaurar los campos del formulario
        if (parsedData.costs && Array.isArray(parsedData.costs)) {
          parsedData.costs.forEach((cost: any, index: number) => {
            if (index < fields.length && cost) {
              setValue(`costs.${index}.name`, cost.name || '');
              setValue(`costs.${index}.description`, cost.description || '');
              setValue(`costs.${index}.amount`, cost.amount || 0);
              setValue(`costs.${index}.frequency`, cost.frequency || 'mensual');
              setValue(`costs.${index}.category`, cost.category || '');
            }
          });
        }
      } catch (error) {
        console.error('Error al cargar datos guardados:', error);
      }
    }
  }, [fields.length, setValue]);

  // Cargar y mostrar datos del negocio al montar el componente
  useEffect(() => {
    console.log('🔍 [FIXED_COSTS] Verificando datos del negocio en localStorage...');
    
    try {
      // Mostrar todas las claves disponibles para debugging
      const allKeys = Object.keys(localStorage);
      console.log('📋 [FIXED_COSTS] Claves disponibles en localStorage:', allKeys);
      
      // Verificar datos del negocio
      const businessAnalysisStr = localStorage.getItem('businessAnalysisData');
      const lastAnalysisStr = localStorage.getItem('lastBusinessAnalysis');
      const businessNameStr = localStorage.getItem('businessNameStorage');
      
      if (businessAnalysisStr) {
        try {
          const businessAnalysis = JSON.parse(businessAnalysisStr);
          console.log('✅ [FIXED_COSTS] Datos del negocio encontrados en businessAnalysisData:', businessAnalysis);
        } catch (error) {
          console.warn('⚠️ [FIXED_COSTS] Error al parsear businessAnalysisData:', error);
        }
      }
      
      if (lastAnalysisStr) {
        try {
          const lastAnalysis = JSON.parse(lastAnalysisStr);
          console.log('✅ [FIXED_COSTS] Datos del negocio encontrados en lastBusinessAnalysis:', lastAnalysis);
        } catch (error) {
          console.warn('⚠️ [FIXED_COSTS] Error al parsear lastBusinessAnalysis:', error);
        }
      }
      
      if (businessNameStr) {
        try {
          const businessNameData = JSON.parse(businessNameStr);
          console.log('✅ [FIXED_COSTS] Datos del negocio encontrados en businessNameStorage:', businessNameData);
        } catch (error) {
          console.warn('⚠️ [FIXED_COSTS] Error al parsear businessNameStorage:', error);
        }
      }
      
      if (!businessAnalysisStr && !lastAnalysisStr && !businessNameStr) {
        console.warn('⚠️ [FIXED_COSTS] No se encontraron datos del negocio en localStorage');
      }
    } catch (error) {
      console.error('❌ [FIXED_COSTS] Error al verificar localStorage:', error);
    }
  }, []);
=======
  // Resetear el formulario solo la primera vez cuando se cargan los datos del negocio
  useEffect(() => {
    if (businessData && !isFormInitialized && essentialCosts.length > 0) {
      reset({
        costs: essentialCosts,
      });
      setIsFormInitialized(true);
      console.log('📝 Formulario inicializado con costos precargados');
    } else if (!businessData && !isFormInitialized) {
      // Si no hay datos del negocio, inicializar con un costo básico
      reset({
        costs: [{
          name: '',
          description: '',
          amount: 0,
          frequency: 'mensual' as const,
          category: '',
        }],
      });
      setIsFormInitialized(true);
      console.log('📝 Formulario inicializado sin datos del negocio');
    }
  }, [businessData, essentialCosts, isFormInitialized, reset]);
>>>>>>> 92b1c42a

  // Calcular totales
  const calculateTotals = () => {
    let totalMonthly = 0;
    let totalYearly = 0;
    const costBreakdown = { mensual: 0, semestral: 0, anual: 0 };

    watchedCosts.forEach((cost) => {
<<<<<<< HEAD
      if (!cost?.name || !cost?.amount || !cost?.frequency || cost.amount <= 0) {
        return; // Saltar costos inválidos
      }

      let monthlyAmount = cost.amount;
      if (cost.frequency === 'semestral') monthlyAmount = cost.amount / 6;
      if (cost.frequency === 'anual') monthlyAmount = cost.amount / 12;
=======
      // Validar que cost.amount sea un número válido
      const amount = Number(cost.amount);
      if (isNaN(amount) || amount < 0) return;
      
      let monthlyAmount = amount;
      if (cost.frequency === 'semestral') monthlyAmount = amount / 6;
      if (cost.frequency === 'anual') monthlyAmount = amount / 12;
>>>>>>> 92b1c42a
      
      totalMonthly += monthlyAmount;
      totalYearly += monthlyAmount * 12;
      
      // Acumular por frecuencia para el desglose
      costBreakdown[cost.frequency as keyof typeof costBreakdown] += cost.amount;
    });

    return { totalMonthly, totalYearly, costBreakdown };
  };

<<<<<<< HEAD
  const { totalMonthly, totalYearly, costBreakdown } = calculateTotals();

  // Limpiar validaciones cuando cambien los costos
  useEffect(() => {
    // Limpiar validaciones de costos que ya no existen
    if (watchedCosts && Array.isArray(watchedCosts)) {
      const currentIndexes = Object.keys(watchedCosts).map(Number);
      setAiValidations(prev => {
        const newValidations: Record<number, any[]> = {};
        currentIndexes.forEach(index => {
          if (prev[index]) {
            newValidations[index] = prev[index];
          }
        });
        return newValidations;
      });
=======
  const { totalMonthly, totalYearly } = calculateTotals();

  // Validar costo con IA
  const validateCost = (index: number) => {
    const cost = watchedCosts[index];
    if (cost.name && cost.amount && cost.category) {
      const validations = validateCostWithAI(cost);
      setAiValidations(prev => ({ ...prev, [index]: validations }));
    } else {
      // Limpiar validaciones si no hay datos suficientes
      setAiValidations(prev => {
        const newValidations = { ...prev };
        delete newValidations[index];
        return newValidations;
      });
    }
  };

  // Validar todos los costos automáticamente cuando cambien los datos
  React.useEffect(() => {
    watchedCosts.forEach((cost, index) => {
      if (cost.name && cost.amount && cost.category) {
        validateCost(index);
      }
    });
  }, [watchedCosts]);

  // Función para autocompletar monto basado en el nombre
  const handleNameChange = (index: number, name: string) => {
    // Actualizar el nombre
    setValue(`costs.${index}.name`, name);
    
    // Limpiar sugerencia anterior
    setAutoSuggestions(prev => {
      const newSuggestions = { ...prev };
      delete newSuggestions[index];
      return newSuggestions;
    });
    
    // Si hay al menos 3 caracteres, intentar estimar
    if (name.length >= 3 && businessData) {
      const estimatedAmount = estimateAmountByName(name, businessData);
      if (estimatedAmount !== null) {
        // Solo sugerir si el campo está vacío o tiene valor 0
        const currentAmount = watchedCosts[index]?.amount || 0;
        if (currentAmount === 0) {
          setValue(`costs.${index}.amount`, estimatedAmount);
          
          // Mostrar información sobre la sugerencia
          const businessType = businessData.businessCategory;
          const location = businessData.sector;
          const reason = `Estimado para ${businessType} en ${location}`;
          
          setAutoSuggestions(prev => ({
            ...prev,
            [index]: { amount: estimatedAmount, reason }
          }));
          
          // Remover la sugerencia después de unos segundos
          setTimeout(() => {
            setAutoSuggestions(prev => {
              const newSuggestions = { ...prev };
              delete newSuggestions[index];
              return newSuggestions;
            });
          }, 5000);
        }
      }
>>>>>>> 92b1c42a
    }
  }, [watchedCosts.length]);

  const addNewCost = () => {
    append({
      name: '',
      description: '',
      amount: 0,
      frequency: 'mensual',
      category: '',
    });
  };

  // Función para recargar costos esenciales
  const loadEssentialCosts = () => {
    if (businessData && essentialCosts.length > 0) {
      reset({
        costs: essentialCosts,
      });
      console.log('🔄 Costos esenciales recargados');
      toast.success('Costos esenciales recargados correctamente');
    } else {
      toast.error('No hay datos del negocio para generar costos esenciales');
    }
  };

  const onSubmit = async (data: FixedCostForm) => {
    setIsSubmitting(true);
    
    try {
      // Obtener datos del negocio del localStorage - buscar en múltiples ubicaciones
      let businessData: BusinessData | null = null;
      
      // 1. Intentar obtener de businessAnalysisData (ubicación principal)
      const businessAnalysisStr = localStorage.getItem('businessAnalysisData');
      if (businessAnalysisStr) {
        try {
          const businessAnalysis = JSON.parse(businessAnalysisStr);
          businessData = {
            businessName: businessAnalysis.businessName,
            businessType: businessAnalysis.businessCategory,
            location: businessAnalysis.sector,
            size: businessAnalysis.businessSize,
            employeeCount: Math.ceil(businessAnalysis.capacity / 10), // Estimación basada en capacidad
            description: `${businessAnalysis.businessCategory} en ${businessAnalysis.sector}`,
          };
          console.log('✅ Datos del negocio obtenidos de businessAnalysisData');
        } catch (error) {
          console.warn('⚠️ Error al parsear businessAnalysisData:', error);
        }
      }
      
      // 2. Si no se encontró, intentar con lastBusinessAnalysis
      if (!businessData) {
        const lastAnalysisStr = localStorage.getItem('lastBusinessAnalysis');
        if (lastAnalysisStr) {
          try {
            const lastAnalysis = JSON.parse(lastAnalysisStr);
            // Buscar datos adicionales en otras claves
            const businessNameStr = localStorage.getItem('businessNameStorage');
            if (businessNameStr) {
              const businessNameData = JSON.parse(businessNameStr);
              businessData = {
                businessName: businessNameData.businessName || lastAnalysis.businessName,
                businessType: 'restaurante', // Valor por defecto
                location: 'Quito', // Valor por defecto
                size: 'micro', // Valor por defecto
                employeeCount: 5, // Valor por defecto
                description: 'Negocio configurado previamente',
              };
              console.log('✅ Datos del negocio obtenidos de lastBusinessAnalysis + businessNameStorage');
            }
          } catch (error) {
            console.warn('⚠️ Error al parsear lastBusinessAnalysis:', error);
          }
        }
      }
      
      // 3. Si aún no se encontró, mostrar error
      if (!businessData) {
        console.error('❌ No se encontraron datos del negocio en localStorage');
        try {
          console.log('🔍 Claves disponibles en localStorage:', Object.keys(localStorage));
        } catch (error) {
          console.error('❌ Error al acceder a localStorage:', error);
        }
        toast.error('No se encontraron los datos del negocio. Completa la configuración primero.');
        return;
      }

      console.log('📊 Datos del negocio para análisis:', businessData);
      
      // Convertir datos del formulario a FixedCost[]
      const fixedCosts: FixedCost[] = data.costs.map(cost => ({
        name: cost.name,
        description: cost.description || '',
        amount: cost.amount,
        frequency: cost.frequency,
        category: cost.category,
      }));

      // Mostrar toast de análisis en progreso
      toast.loading('Analizando costos fijos con IA...', { duration: 2000 });

      // Ejecutar análisis de IA
      const analysis = await AIAnalysisService.analyzeFixedCosts(fixedCosts, businessData);

      // Crear resumen completo
      const summary: FixedCostsSummary = {
        costs: fixedCosts,
        businessData,
        analysis,
      };

      // Guardar en localStorage
      localStorage.setItem('fixedCostsSummary', JSON.stringify(summary));
      localStorage.setItem('fixedCostsData', JSON.stringify(data));

      toast.success('¡Análisis completado! Redirigiendo al resumen...');
      
      // Navegar a la página de resumen
      navigate('/fixed-costs-summary');
    } catch (error) {
      toast.error('Error al analizar los costos fijos');
      console.error('Error:', error);
    } finally {
      setIsSubmitting(false);
    }
  };

  const getValidationIcon = (validations: any[] | undefined) => {
    if (!validations || validations.length === 0) return null;
    
<<<<<<< HEAD
    const hasError = validations.some(v => v?.type === 'error');
    const hasWarning = validations.some(v => v?.type === 'warning');
=======
    const hasError = validations.some(v => v.type === 'error');
    const hasWarning = validations.some(v => v.type === 'warning');
    const hasSuccess = validations.some(v => v.type === 'success');
>>>>>>> 92b1c42a
    
    if (hasError) return <AlertTriangle className="w-5 h-5 text-red-500" />;
    if (hasWarning) return <AlertTriangle className="w-5 h-5 text-yellow-500" />;
    if (hasSuccess) return <CheckCircle className="w-5 h-5 text-green-500" />;
    return <AlertTriangle className="w-5 h-5 text-blue-500" />;
  };

  const getValidationColor = (validations: any[] | undefined) => {
    if (!validations || validations.length === 0) return 'border-gray-200';
    
<<<<<<< HEAD
    const hasError = validations.some(v => v?.type === 'error');
    const hasWarning = validations.some(v => v?.type === 'warning');
=======
    const hasError = validations.some(v => v.type === 'error');
    const hasWarning = validations.some(v => v.type === 'warning');
    const hasSuccess = validations.some(v => v.type === 'success');
>>>>>>> 92b1c42a
    
    if (hasError) return 'border-red-200 bg-red-50';
    if (hasWarning) return 'border-yellow-200 bg-yellow-50';
    if (hasSuccess) return 'border-green-200 bg-green-50';
    return 'border-blue-200 bg-blue-50';
  };

  return (
    <MainLayout>
      <div className="max-w-6xl mx-auto space-y-8">
        {/* Header */}
        <div className="text-center">
          <h1 className="text-3xl font-bold text-gray-900 mb-4">
            Costos Fijos del Negocio
          </h1>
          <p className="text-lg text-gray-600">
            Revisa y ajusta los costos fijos esenciales precargados para tu negocio. 
            Puedes modificar valores, agregar o eliminar costos según tus necesidades.
          </p>
        </div>

<<<<<<< HEAD
        {/* Información del Negocio */}
        <div className="bg-blue-50 border border-blue-200 rounded-xl p-6">
          <h2 className="text-lg font-semibold text-blue-900 mb-4 flex items-center">
            🏢 Información del Negocio para Análisis
          </h2>
          <div className="grid md:grid-cols-2 lg:grid-cols-3 gap-4 text-sm">
            <div>
              <span className="text-blue-700 font-medium">Nombre:</span>
              <span className="ml-2 text-blue-900">
                {(() => {
                  try {
                    const businessAnalysisStr = localStorage.getItem('businessAnalysisData');
                    if (businessAnalysisStr) {
                      const data = JSON.parse(businessAnalysisStr);
                      return data?.businessName || 'No disponible';
                    }
                    return 'No configurado';
                  } catch (error) {
                    return 'Error al cargar';
                  }
                })()}
              </span>
            </div>
            <div>
              <span className="text-blue-700 font-medium">Tipo:</span>
              <span className="ml-2 text-blue-900">
                {(() => {
                  try {
                    const businessAnalysisStr = localStorage.getItem('businessAnalysisData');
                    if (businessAnalysisStr) {
                      const data = JSON.parse(businessAnalysisStr);
                      return data?.businessCategory || 'No disponible';
                    }
                    return 'No configurado';
                  } catch (error) {
                    return 'Error al cargar';
                  }
                })()}
              </span>
            </div>
            <div>
              <span className="text-blue-700 font-medium">Ubicación:</span>
              <span className="ml-2 text-blue-900">
                {(() => {
                  try {
                    const businessAnalysisStr = localStorage.getItem('businessAnalysisData');
                    if (businessAnalysisStr) {
                      const data = JSON.parse(businessAnalysisStr);
                      return data?.sector || 'No disponible';
                    }
                    return 'No configurado';
                  } catch (error) {
                    return 'Error al cargar';
                  }
                })()}
              </span>
            </div>
          </div>
          <div className="mt-3 text-xs text-blue-600">
            💡 Esta información se usará para el análisis de IA de tus costos fijos
          </div>
        </div>
=======
        {/* Panel de contexto del negocio */}
        {businessData && (
          <div className="bg-gradient-to-r from-blue-50 to-indigo-50 rounded-xl border border-blue-200 p-6">
            <div className="flex items-center space-x-3 mb-3">
              <div className="w-10 h-10 bg-blue-100 rounded-full flex items-center justify-center">
                <Building2 className="w-5 h-5 text-blue-600" />
              </div>
              <div>
                <h3 className="text-lg font-semibold text-gray-900">
                  {businessData.businessName}
                </h3>
                <p className="text-sm text-gray-600">
                  {businessData.businessCategory} • {businessData.sector} • {businessData.businessSize}
                </p>
              </div>
            </div>
            <div className="bg-white/60 rounded-lg p-4">
              <h4 className="text-sm font-medium text-blue-900 mb-2">
                🎯 Costos Precargados Inteligentemente
              </h4>
              <p className="text-sm text-blue-800">
                Hemos precargado automáticamente todos los costos fijos esenciales para una 
                <strong> {businessData.businessCategory}</strong> en <strong>{businessData.sector}</strong> 
                (tamaño <strong>{businessData.businessSize}</strong>, <strong>{businessData.capacity} personas</strong>).
                Los montos están estimados según las características específicas de tu negocio.
              </p>
              <div className="mt-3 p-3 bg-white/80 rounded-lg border border-blue-300">
                <p className="text-sm text-blue-900">
                  <span className="font-medium">✅ Incluye:</span> Arriendo, servicios básicos (electricidad, agua, internet), 
                  personal necesario, seguridad social, seguros, licencias, mantenimiento y publicidad básica.
                  <br />
                  <span className="font-medium">✨ Personalizable:</span> Puedes ajustar cualquier monto, agregar costos adicionales o eliminar los que no apliquen.
                </p>
              </div>
            </div>
          </div>
        )}

        {/* Advertencia si no hay datos del negocio */}
        {!businessData && (
          <div className="bg-yellow-50 rounded-xl border border-yellow-200 p-6">
            <div className="flex items-center space-x-3">
              <AlertTriangle className="w-6 h-6 text-yellow-600" />
              <div>
                <h3 className="text-lg font-semibold text-yellow-900">
                  Validación Básica Activa
                </h3>
                <p className="text-sm text-yellow-800 mt-1">
                  No se encontraron datos específicos de tu negocio. Las validaciones usarán rangos generales del mercado. 
                  Para obtener análisis más precisos, completa primero la <strong>Configuración del Negocio</strong>.
                </p>
                <button
                  onClick={() => navigate('/business-setup')}
                  className="mt-3 text-sm text-yellow-700 underline hover:text-yellow-900"
                >
                  Ir a Configuración del Negocio →
                </button>
              </div>
            </div>
          </div>
        )}
>>>>>>> 92b1c42a

        {/* Resumen de costos */}
        <div className="bg-white rounded-xl shadow-sm border border-gray-200 p-6">
          <h2 className="text-xl font-semibold text-gray-900 mb-4">Resumen de Costos</h2>
          <div className="grid md:grid-cols-3 gap-6">
            <div className="text-center">
              <div className="text-2xl font-bold text-primary-600">${(totalMonthly || 0).toFixed(2)}</div>
              <div className="text-sm text-gray-600">Total Mensual</div>
            </div>
            <div className="text-center">
              <div className="text-2xl font-bold text-secondary-600">${(totalYearly || 0).toFixed(2)}</div>
              <div className="text-sm text-gray-600">Total Anual</div>
            </div>
            <div className="text-center">
              <div className="text-2xl font-bold text-gray-600">{fields.length}</div>
              <div className="text-sm text-gray-600">Costos Registrados</div>
            </div>
          </div>
        </div>

        {/* Formulario de costos */}
        <form onSubmit={handleSubmit(onSubmit)} className="space-y-6">
          <div className="bg-white rounded-xl shadow-sm border border-gray-200 p-6">
            <div className="flex items-center justify-between mb-6">
              <h2 className="text-xl font-semibold text-gray-900 flex items-center">
                <Calculator className="w-5 h-5 mr-2 text-primary-600" />
                Lista de Costos Fijos
              </h2>
              <div className="flex space-x-3">
                {businessData && (
                  <button
                    type="button"
                    onClick={loadEssentialCosts}
                    className="px-4 py-2 bg-blue-600 text-white rounded-lg hover:bg-blue-700 transition-colors flex items-center space-x-2"
                  >
                    <Building2 className="w-4 h-4" />
                    <span>Recargar Costos Esenciales</span>
                  </button>
                )}
                <button
                  type="button"
                  onClick={addNewCost}
                  className="px-4 py-2 bg-primary-600 text-white rounded-lg hover:bg-primary-700 transition-colors flex items-center space-x-2"
                >
                  <Plus className="w-4 h-4" />
                  <span>Agregar Costo</span>
                </button>
              </div>
            </div>

            <div className="space-y-6">
              {fields.map((field, index) => (
                <div
                  key={field.id}
                  className={`border-2 rounded-lg p-6 transition-all duration-200 ${getValidationColor(aiValidations[index] || [])}`}
                >
                  <div className="flex items-start justify-between mb-4">
                    <h3 className="text-lg font-medium text-gray-900">
                      Costo #{index + 1}
                    </h3>
                    <div className="flex items-center space-x-2">
                      {getValidationIcon(aiValidations[index] || [])}
                      {fields.length > 1 && (
                        <button
                          type="button"
                          onClick={() => remove(index)}
                          className="p-2 text-red-500 hover:bg-red-50 rounded-lg transition-colors"
                        >
                          <Trash2 className="w-4 h-4" />
                        </button>
                      )}
                    </div>
                  </div>

                  <div className="grid md:grid-cols-2 gap-6">
                    {/* Nombre del costo */}
                    <div>
                      <label className="block text-sm font-medium text-gray-700 mb-2">
                        Nombre del Costo *
                      </label>
                      <Controller
                        name={`costs.${index}.name`}
                        control={control}
                        render={({ field }) => (
                          <input
                            {...field}
                            type="text"
                            className={`w-full px-4 py-3 border rounded-lg focus:ring-2 focus:ring-primary-500 focus:border-transparent ${
                              errors.costs?.[index]?.name ? 'border-red-300' : 'border-gray-300'
                            }`}
<<<<<<< HEAD
                            placeholder="Ej: Arriendo del local"
=======
                            placeholder="Ej: Arriendo del Local, Electricidad, Cocinero..."
                            onChange={(e) => handleNameChange(index, e.target.value)}
                            onBlur={() => validateCost(index)}
>>>>>>> 92b1c42a
                          />
                        )}
                      />
                      {errors.costs?.[index]?.name && (
                        <p className="mt-1 text-sm text-red-600">{errors.costs[index]?.name?.message}</p>
                      )}
                    </div>

                    {/* Categoría */}
                    <div>
                      <label className="block text-sm font-medium text-gray-700 mb-2">
                        Categoría *
                      </label>
                      <Controller
                        name={`costs.${index}.category`}
                        control={control}
                        render={({ field }) => (
                          <select
                            {...field}
                            className={`w-full px-4 py-3 border rounded-lg focus:ring-2 focus:ring-primary-500 focus:border-transparent ${
                              errors.costs?.[index]?.category ? 'border-red-300' : 'border-gray-300'
                            }`}
                          >
                            <option value="">Selecciona una categoría</option>
                            {costCategories.map((category) => (
                              <option key={category.value} value={category.value}>
                                {category.icon} {category.label}
                              </option>
                            ))}
                          </select>
                        )}
                      />
                      {errors.costs?.[index]?.category && (
                        <p className="mt-1 text-sm text-red-600">{errors.costs[index]?.category?.message}</p>
                      )}
                    </div>

                    {/* Monto */}
                    <div>
                      <label className="block text-sm font-medium text-gray-700 mb-2">
                        Monto (USD) *
                      </label>
                      <Controller
                        name={`costs.${index}.amount`}
                        control={control}
                        render={({ field }) => (
                          <input
                            {...field}
                            type="number"
                            step="0.01"
                            min="0"
                            className={`w-full px-4 py-3 border rounded-lg focus:ring-2 focus:ring-primary-500 focus:border-transparent ${
                              errors.costs?.[index]?.amount ? 'border-red-300' : 'border-gray-300'
                            }`}
                            placeholder="0.00"
<<<<<<< HEAD
                            onChange={(e) => field.onChange(parseFloat(e.target.value) || 0)}
=======
                            onChange={(e) => {
                              const value = e.target.value === '' ? 0 : parseFloat(e.target.value);
                              field.onChange(isNaN(value) ? 0 : value);
                              // Validar después de un pequeño delay para evitar validaciones excesivas
                              setTimeout(() => validateCost(index), 300);
                            }}
                            onBlur={() => validateCost(index)}
>>>>>>> 92b1c42a
                          />
                        )}
                      />
                      {errors.costs?.[index]?.amount && (
                        <p className="mt-1 text-sm text-red-600">{errors.costs[index]?.amount?.message}</p>
                      )}
                      
                      {/* Mostrar sugerencia automática */}
                      {autoSuggestions[index] && (
                        <div className="mt-2 p-2 bg-blue-50 border border-blue-200 rounded-lg">
                          <div className="flex items-center space-x-2">
                            <div className="w-2 h-2 bg-blue-500 rounded-full animate-pulse"></div>
                            <p className="text-sm text-blue-800">
                              <span className="font-medium">💡 Sugerencia automática:</span> ${autoSuggestions[index].amount} • {autoSuggestions[index].reason}
                            </p>
                          </div>
                        </div>
                      )}
                    </div>

                    {/* Frecuencia */}
                    <div>
                      <label className="block text-sm font-medium text-gray-700 mb-2">
                        Frecuencia de Pago *
                      </label>
                      <Controller
                        name={`costs.${index}.frequency`}
                        control={control}
                        render={({ field }) => (
                          <select
                            {...field}
                            className={`w-full px-4 py-3 border rounded-lg focus:ring-2 focus:ring-primary-500 focus:border-transparent ${
                              errors.costs?.[index]?.frequency ? 'border-red-300' : 'border-gray-300'
                            }`}
                          >
                            {frequencyOptions.map((option) => (
                              <option key={option.value} value={option.value}>
                                {option.label}
                              </option>
                            ))}
                          </select>
                        )}
                      />
                      {errors.costs?.[index]?.frequency && (
                        <p className="mt-1 text-sm text-red-600">{errors.costs[index]?.frequency?.message}</p>
                      )}
                    </div>

                    {/* Descripción */}
                    <div className="md:col-span-2">
                      <label className="block text-sm font-medium text-gray-700 mb-2">
                        Descripción (Opcional)
                      </label>
                      <Controller
                        name={`costs.${index}.description`}
                        control={control}
                        render={({ field }) => (
                          <textarea
                            {...field}
                            rows={2}
                            className="w-full px-4 py-3 border border-gray-300 rounded-lg focus:ring-2 focus:ring-primary-500 focus:border-transparent"
                            placeholder="Describe brevemente este costo..."
                          />
                        )}
                      />
                    </div>
                  </div>

<<<<<<< HEAD
=======
                  {/* Botón de análisis manual */}
                  <div className="mt-3">
                    <button
                      type="button"
                      onClick={() => validateCost(index)}
                      className="inline-flex items-center px-3 py-1 border border-gray-300 shadow-sm text-xs font-medium rounded text-gray-700 bg-white hover:bg-gray-50 focus:outline-none focus:ring-2 focus:ring-offset-2 focus:ring-primary-500"
                    >
                      🔍 Analizar Costo
                    </button>
                  </div>

                  {/* Validaciones de IA */}
                  {aiValidations[index] && aiValidations[index].length > 0 && (
                    <div className="mt-4 space-y-2">
                      {aiValidations[index].map((validation, vIndex) => (
                        <div
                          key={vIndex}
                          className={`p-3 rounded-lg text-sm ${
                            validation.type === 'error'
                              ? 'bg-red-50 border border-red-200 text-red-800'
                              : validation.type === 'warning'
                              ? 'bg-yellow-50 border border-yellow-200 text-yellow-800'
                              : validation.type === 'success'
                              ? 'bg-green-50 border border-green-200 text-green-800'
                              : 'bg-blue-50 border border-blue-200 text-blue-800'
                          }`}
                        >
                          {validation.message}
                        </div>
                      ))}
                    </div>
                  )}

>>>>>>> 92b1c42a
                  {/* Resumen del costo */}
                  <div className="mt-4 p-3 bg-gray-50 rounded-lg">
                    <div className="flex items-center justify-between text-sm">
                      <span className="text-gray-600">Costo mensual equivalente:</span>
                      <span className="font-semibold text-gray-900">
                        ${(() => {
                          const cost = watchedCosts[index];
<<<<<<< HEAD
                          if (!cost || !cost.amount) return '0.00';
                          if (cost.frequency === 'mensual') return cost.amount.toFixed(2);
                          if (cost.frequency === 'semestral') return (cost.amount / 6).toFixed(2);
                          return (cost.amount / 12).toFixed(2);
=======
                          const amount = Number(cost.amount) || 0;
                          if (cost.frequency === 'mensual') return amount.toFixed(2);
                          if (cost.frequency === 'semestral') return (amount / 6).toFixed(2);
                          return (amount / 12).toFixed(2);
>>>>>>> 92b1c42a
                        })()}
                      </span>
                    </div>
                  </div>
                </div>
              ))}
            </div>
          </div>

          {/* Botones de acción */}
          <div className="flex justify-between items-center pt-6">
            <button
              type="button"
              onClick={() => navigate('/business-setup')}
              className="px-6 py-3 text-gray-600 border border-gray-300 rounded-lg hover:bg-gray-50 transition-colors flex items-center space-x-2"
            >
              <ArrowLeft className="w-4 h-4" />
              <span>Paso Anterior</span>
            </button>
            
            <button
              type="submit"
              disabled={!isValid || isSubmitting}
              className="px-8 py-3 bg-primary-600 text-white rounded-lg hover:bg-primary-700 disabled:opacity-50 disabled:cursor-not-allowed transition-colors flex items-center space-x-2"
            >
              {isSubmitting ? (
                <>
                  <div className="w-4 h-4 border-2 border-white border-t-transparent rounded-full animate-spin"></div>
                  <span>Analizando...</span>
                </>
              ) : (
                <>
                  <Save className="w-4 h-4" />
                  <span>Guardar y Analizar</span>
                  <ArrowRight className="w-4 h-4" />
                </>
              )}
            </button>
          </div>
        </form>
      </div>
    </MainLayout>
  );
}<|MERGE_RESOLUTION|>--- conflicted
+++ resolved
@@ -1,8 +1,4 @@
-<<<<<<< HEAD
-import { useState, useEffect } from 'react';
-=======
 import React, { useState, useMemo, useEffect } from 'react';
->>>>>>> 92b1c42a
 import { useNavigate } from 'react-router-dom';
 import { MainLayout } from '../../../../shared/infrastructure/components/MainLayout';
 import { useForm, Controller, useFieldArray } from 'react-hook-form';
@@ -20,12 +16,7 @@
   Building2
 } from 'lucide-react';
 import toast from 'react-hot-toast';
-<<<<<<< HEAD
-import { AIAnalysisService } from '../services/ai-analysis.service';
-import type { FixedCost, BusinessData, FixedCostsSummary } from '../../domain/types';
-=======
 import { BusinessAnalysisService } from '../../../../shared/services/BusinessAnalysisService';
->>>>>>> 92b1c42a
 
 // Esquema de validación para costos fijos
 const fixedCostSchema = z.object({
@@ -59,8 +50,6 @@
   { value: 'anual', label: 'Anual', multiplier: 12 },
 ];
 
-<<<<<<< HEAD
-=======
 // Rangos base por categoría (valores realistas del mercado ecuatoriano 2024)
 const baseCostRanges: Record<string, { min: number; max: number; unit: string; details?: string }> = {
   arriendo: { min: 400, max: 1200, unit: 'USD/mes', details: 'Locales comerciales pequeños a medianos' },
@@ -760,7 +749,6 @@
   }
 };
 
->>>>>>> 92b1c42a
 export function FixedCostsPage() {
   const navigate = useNavigate();
   const [isSubmitting, setIsSubmitting] = useState(false);
@@ -783,27 +771,12 @@
     handleSubmit,
     watch,
     setValue,
-<<<<<<< HEAD
-=======
     reset,
->>>>>>> 92b1c42a
     formState: { errors, isValid },
   } = useForm<FixedCostForm>({
     resolver: zodResolver(fixedCostSchema),
     defaultValues: {
-<<<<<<< HEAD
-      costs: [
-        {
-          name: '',
-          description: '',
-          amount: 0,
-          frequency: 'mensual',
-          category: '',
-        },
-      ],
-=======
       costs: [],
->>>>>>> 92b1c42a
     },
   });
 
@@ -814,80 +787,6 @@
 
   const watchedCosts = watch('costs');
 
-<<<<<<< HEAD
-  // Cargar datos guardados al regresar de la página de resumen
-  useEffect(() => {
-    const savedCostsData = localStorage.getItem('fixedCostsData');
-    if (savedCostsData) {
-      try {
-        const parsedData = JSON.parse(savedCostsData);
-        // Restaurar los campos del formulario
-        if (parsedData.costs && Array.isArray(parsedData.costs)) {
-          parsedData.costs.forEach((cost: any, index: number) => {
-            if (index < fields.length && cost) {
-              setValue(`costs.${index}.name`, cost.name || '');
-              setValue(`costs.${index}.description`, cost.description || '');
-              setValue(`costs.${index}.amount`, cost.amount || 0);
-              setValue(`costs.${index}.frequency`, cost.frequency || 'mensual');
-              setValue(`costs.${index}.category`, cost.category || '');
-            }
-          });
-        }
-      } catch (error) {
-        console.error('Error al cargar datos guardados:', error);
-      }
-    }
-  }, [fields.length, setValue]);
-
-  // Cargar y mostrar datos del negocio al montar el componente
-  useEffect(() => {
-    console.log('🔍 [FIXED_COSTS] Verificando datos del negocio en localStorage...');
-    
-    try {
-      // Mostrar todas las claves disponibles para debugging
-      const allKeys = Object.keys(localStorage);
-      console.log('📋 [FIXED_COSTS] Claves disponibles en localStorage:', allKeys);
-      
-      // Verificar datos del negocio
-      const businessAnalysisStr = localStorage.getItem('businessAnalysisData');
-      const lastAnalysisStr = localStorage.getItem('lastBusinessAnalysis');
-      const businessNameStr = localStorage.getItem('businessNameStorage');
-      
-      if (businessAnalysisStr) {
-        try {
-          const businessAnalysis = JSON.parse(businessAnalysisStr);
-          console.log('✅ [FIXED_COSTS] Datos del negocio encontrados en businessAnalysisData:', businessAnalysis);
-        } catch (error) {
-          console.warn('⚠️ [FIXED_COSTS] Error al parsear businessAnalysisData:', error);
-        }
-      }
-      
-      if (lastAnalysisStr) {
-        try {
-          const lastAnalysis = JSON.parse(lastAnalysisStr);
-          console.log('✅ [FIXED_COSTS] Datos del negocio encontrados en lastBusinessAnalysis:', lastAnalysis);
-        } catch (error) {
-          console.warn('⚠️ [FIXED_COSTS] Error al parsear lastBusinessAnalysis:', error);
-        }
-      }
-      
-      if (businessNameStr) {
-        try {
-          const businessNameData = JSON.parse(businessNameStr);
-          console.log('✅ [FIXED_COSTS] Datos del negocio encontrados en businessNameStorage:', businessNameData);
-        } catch (error) {
-          console.warn('⚠️ [FIXED_COSTS] Error al parsear businessNameStorage:', error);
-        }
-      }
-      
-      if (!businessAnalysisStr && !lastAnalysisStr && !businessNameStr) {
-        console.warn('⚠️ [FIXED_COSTS] No se encontraron datos del negocio en localStorage');
-      }
-    } catch (error) {
-      console.error('❌ [FIXED_COSTS] Error al verificar localStorage:', error);
-    }
-  }, []);
-=======
   // Resetear el formulario solo la primera vez cuando se cargan los datos del negocio
   useEffect(() => {
     if (businessData && !isFormInitialized && essentialCosts.length > 0) {
@@ -911,24 +810,13 @@
       console.log('📝 Formulario inicializado sin datos del negocio');
     }
   }, [businessData, essentialCosts, isFormInitialized, reset]);
->>>>>>> 92b1c42a
 
   // Calcular totales
   const calculateTotals = () => {
     let totalMonthly = 0;
     let totalYearly = 0;
-    const costBreakdown = { mensual: 0, semestral: 0, anual: 0 };
 
     watchedCosts.forEach((cost) => {
-<<<<<<< HEAD
-      if (!cost?.name || !cost?.amount || !cost?.frequency || cost.amount <= 0) {
-        return; // Saltar costos inválidos
-      }
-
-      let monthlyAmount = cost.amount;
-      if (cost.frequency === 'semestral') monthlyAmount = cost.amount / 6;
-      if (cost.frequency === 'anual') monthlyAmount = cost.amount / 12;
-=======
       // Validar que cost.amount sea un número válido
       const amount = Number(cost.amount);
       if (isNaN(amount) || amount < 0) return;
@@ -936,36 +824,14 @@
       let monthlyAmount = amount;
       if (cost.frequency === 'semestral') monthlyAmount = amount / 6;
       if (cost.frequency === 'anual') monthlyAmount = amount / 12;
->>>>>>> 92b1c42a
       
       totalMonthly += monthlyAmount;
       totalYearly += monthlyAmount * 12;
-      
-      // Acumular por frecuencia para el desglose
-      costBreakdown[cost.frequency as keyof typeof costBreakdown] += cost.amount;
-    });
-
-    return { totalMonthly, totalYearly, costBreakdown };
+    });
+
+    return { totalMonthly, totalYearly };
   };
 
-<<<<<<< HEAD
-  const { totalMonthly, totalYearly, costBreakdown } = calculateTotals();
-
-  // Limpiar validaciones cuando cambien los costos
-  useEffect(() => {
-    // Limpiar validaciones de costos que ya no existen
-    if (watchedCosts && Array.isArray(watchedCosts)) {
-      const currentIndexes = Object.keys(watchedCosts).map(Number);
-      setAiValidations(prev => {
-        const newValidations: Record<number, any[]> = {};
-        currentIndexes.forEach(index => {
-          if (prev[index]) {
-            newValidations[index] = prev[index];
-          }
-        });
-        return newValidations;
-      });
-=======
   const { totalMonthly, totalYearly } = calculateTotals();
 
   // Validar costo con IA
@@ -1034,9 +900,8 @@
           }, 5000);
         }
       }
->>>>>>> 92b1c42a
-    }
-  }, [watchedCosts.length]);
+    }
+  };
 
   const addNewCost = () => {
     append({
@@ -1065,117 +930,30 @@
     setIsSubmitting(true);
     
     try {
-      // Obtener datos del negocio del localStorage - buscar en múltiples ubicaciones
-      let businessData: BusinessData | null = null;
+      // Aquí se enviarían los datos al backend
+      console.log('Costos fijos:', data);
       
-      // 1. Intentar obtener de businessAnalysisData (ubicación principal)
-      const businessAnalysisStr = localStorage.getItem('businessAnalysisData');
-      if (businessAnalysisStr) {
-        try {
-          const businessAnalysis = JSON.parse(businessAnalysisStr);
-          businessData = {
-            businessName: businessAnalysis.businessName,
-            businessType: businessAnalysis.businessCategory,
-            location: businessAnalysis.sector,
-            size: businessAnalysis.businessSize,
-            employeeCount: Math.ceil(businessAnalysis.capacity / 10), // Estimación basada en capacidad
-            description: `${businessAnalysis.businessCategory} en ${businessAnalysis.sector}`,
-          };
-          console.log('✅ Datos del negocio obtenidos de businessAnalysisData');
-        } catch (error) {
-          console.warn('⚠️ Error al parsear businessAnalysisData:', error);
-        }
-      }
+      // Simular envío
+      await new Promise(resolve => setTimeout(resolve, 1000));
       
-      // 2. Si no se encontró, intentar con lastBusinessAnalysis
-      if (!businessData) {
-        const lastAnalysisStr = localStorage.getItem('lastBusinessAnalysis');
-        if (lastAnalysisStr) {
-          try {
-            const lastAnalysis = JSON.parse(lastAnalysisStr);
-            // Buscar datos adicionales en otras claves
-            const businessNameStr = localStorage.getItem('businessNameStorage');
-            if (businessNameStr) {
-              const businessNameData = JSON.parse(businessNameStr);
-              businessData = {
-                businessName: businessNameData.businessName || lastAnalysis.businessName,
-                businessType: 'restaurante', // Valor por defecto
-                location: 'Quito', // Valor por defecto
-                size: 'micro', // Valor por defecto
-                employeeCount: 5, // Valor por defecto
-                description: 'Negocio configurado previamente',
-              };
-              console.log('✅ Datos del negocio obtenidos de lastBusinessAnalysis + businessNameStorage');
-            }
-          } catch (error) {
-            console.warn('⚠️ Error al parsear lastBusinessAnalysis:', error);
-          }
-        }
-      }
+      toast.success('¡Costos fijos guardados exitosamente!');
       
-      // 3. Si aún no se encontró, mostrar error
-      if (!businessData) {
-        console.error('❌ No se encontraron datos del negocio en localStorage');
-        try {
-          console.log('🔍 Claves disponibles en localStorage:', Object.keys(localStorage));
-        } catch (error) {
-          console.error('❌ Error al acceder a localStorage:', error);
-        }
-        toast.error('No se encontraron los datos del negocio. Completa la configuración primero.');
-        return;
-      }
-
-      console.log('📊 Datos del negocio para análisis:', businessData);
-      
-      // Convertir datos del formulario a FixedCost[]
-      const fixedCosts: FixedCost[] = data.costs.map(cost => ({
-        name: cost.name,
-        description: cost.description || '',
-        amount: cost.amount,
-        frequency: cost.frequency,
-        category: cost.category,
-      }));
-
-      // Mostrar toast de análisis en progreso
-      toast.loading('Analizando costos fijos con IA...', { duration: 2000 });
-
-      // Ejecutar análisis de IA
-      const analysis = await AIAnalysisService.analyzeFixedCosts(fixedCosts, businessData);
-
-      // Crear resumen completo
-      const summary: FixedCostsSummary = {
-        costs: fixedCosts,
-        businessData,
-        analysis,
-      };
-
-      // Guardar en localStorage
-      localStorage.setItem('fixedCostsSummary', JSON.stringify(summary));
-      localStorage.setItem('fixedCostsData', JSON.stringify(data));
-
-      toast.success('¡Análisis completado! Redirigiendo al resumen...');
-      
-      // Navegar a la página de resumen
-      navigate('/fixed-costs-summary');
+      // Navegar al siguiente paso
+      navigate('/variable-costs');
     } catch (error) {
-      toast.error('Error al analizar los costos fijos');
+      toast.error('Error al guardar los costos fijos');
       console.error('Error:', error);
     } finally {
       setIsSubmitting(false);
     }
   };
 
-  const getValidationIcon = (validations: any[] | undefined) => {
-    if (!validations || validations.length === 0) return null;
+  const getValidationIcon = (validations: any[]) => {
+    if (validations.length === 0) return null;
     
-<<<<<<< HEAD
-    const hasError = validations.some(v => v?.type === 'error');
-    const hasWarning = validations.some(v => v?.type === 'warning');
-=======
     const hasError = validations.some(v => v.type === 'error');
     const hasWarning = validations.some(v => v.type === 'warning');
     const hasSuccess = validations.some(v => v.type === 'success');
->>>>>>> 92b1c42a
     
     if (hasError) return <AlertTriangle className="w-5 h-5 text-red-500" />;
     if (hasWarning) return <AlertTriangle className="w-5 h-5 text-yellow-500" />;
@@ -1183,17 +961,12 @@
     return <AlertTriangle className="w-5 h-5 text-blue-500" />;
   };
 
-  const getValidationColor = (validations: any[] | undefined) => {
-    if (!validations || validations.length === 0) return 'border-gray-200';
+  const getValidationColor = (validations: any[]) => {
+    if (validations.length === 0) return 'border-gray-200';
     
-<<<<<<< HEAD
-    const hasError = validations.some(v => v?.type === 'error');
-    const hasWarning = validations.some(v => v?.type === 'warning');
-=======
     const hasError = validations.some(v => v.type === 'error');
     const hasWarning = validations.some(v => v.type === 'warning');
     const hasSuccess = validations.some(v => v.type === 'success');
->>>>>>> 92b1c42a
     
     if (hasError) return 'border-red-200 bg-red-50';
     if (hasWarning) return 'border-yellow-200 bg-yellow-50';
@@ -1215,70 +988,6 @@
           </p>
         </div>
 
-<<<<<<< HEAD
-        {/* Información del Negocio */}
-        <div className="bg-blue-50 border border-blue-200 rounded-xl p-6">
-          <h2 className="text-lg font-semibold text-blue-900 mb-4 flex items-center">
-            🏢 Información del Negocio para Análisis
-          </h2>
-          <div className="grid md:grid-cols-2 lg:grid-cols-3 gap-4 text-sm">
-            <div>
-              <span className="text-blue-700 font-medium">Nombre:</span>
-              <span className="ml-2 text-blue-900">
-                {(() => {
-                  try {
-                    const businessAnalysisStr = localStorage.getItem('businessAnalysisData');
-                    if (businessAnalysisStr) {
-                      const data = JSON.parse(businessAnalysisStr);
-                      return data?.businessName || 'No disponible';
-                    }
-                    return 'No configurado';
-                  } catch (error) {
-                    return 'Error al cargar';
-                  }
-                })()}
-              </span>
-            </div>
-            <div>
-              <span className="text-blue-700 font-medium">Tipo:</span>
-              <span className="ml-2 text-blue-900">
-                {(() => {
-                  try {
-                    const businessAnalysisStr = localStorage.getItem('businessAnalysisData');
-                    if (businessAnalysisStr) {
-                      const data = JSON.parse(businessAnalysisStr);
-                      return data?.businessCategory || 'No disponible';
-                    }
-                    return 'No configurado';
-                  } catch (error) {
-                    return 'Error al cargar';
-                  }
-                })()}
-              </span>
-            </div>
-            <div>
-              <span className="text-blue-700 font-medium">Ubicación:</span>
-              <span className="ml-2 text-blue-900">
-                {(() => {
-                  try {
-                    const businessAnalysisStr = localStorage.getItem('businessAnalysisData');
-                    if (businessAnalysisStr) {
-                      const data = JSON.parse(businessAnalysisStr);
-                      return data?.sector || 'No disponible';
-                    }
-                    return 'No configurado';
-                  } catch (error) {
-                    return 'Error al cargar';
-                  }
-                })()}
-              </span>
-            </div>
-          </div>
-          <div className="mt-3 text-xs text-blue-600">
-            💡 Esta información se usará para el análisis de IA de tus costos fijos
-          </div>
-        </div>
-=======
         {/* Panel de contexto del negocio */}
         {businessData && (
           <div className="bg-gradient-to-r from-blue-50 to-indigo-50 rounded-xl border border-blue-200 p-6">
@@ -1340,7 +1049,6 @@
             </div>
           </div>
         )}
->>>>>>> 92b1c42a
 
         {/* Resumen de costos */}
         <div className="bg-white rounded-xl shadow-sm border border-gray-200 p-6">
@@ -1429,15 +1137,11 @@
                             {...field}
                             type="text"
                             className={`w-full px-4 py-3 border rounded-lg focus:ring-2 focus:ring-primary-500 focus:border-transparent ${
-                              errors.costs?.[index]?.name ? 'border-red-300' : 'border-gray-300'
+                              errors.costs?.[index]?.name ? 'border-red-500' : 'border-gray-300'
                             }`}
-<<<<<<< HEAD
-                            placeholder="Ej: Arriendo del local"
-=======
                             placeholder="Ej: Arriendo del Local, Electricidad, Cocinero..."
                             onChange={(e) => handleNameChange(index, e.target.value)}
                             onBlur={() => validateCost(index)}
->>>>>>> 92b1c42a
                           />
                         )}
                       />
@@ -1458,8 +1162,12 @@
                           <select
                             {...field}
                             className={`w-full px-4 py-3 border rounded-lg focus:ring-2 focus:ring-primary-500 focus:border-transparent ${
-                              errors.costs?.[index]?.category ? 'border-red-300' : 'border-gray-300'
+                              errors.costs?.[index]?.category ? 'border-red-500' : 'border-gray-300'
                             }`}
+                            onChange={(e) => {
+                              field.onChange(e);
+                              validateCost(index);
+                            }}
                           >
                             <option value="">Selecciona una categoría</option>
                             {costCategories.map((category) => (
@@ -1473,6 +1181,11 @@
                       {errors.costs?.[index]?.category && (
                         <p className="mt-1 text-sm text-red-600">{errors.costs[index]?.category?.message}</p>
                       )}
+                      {watchedCosts[index]?.category && (
+                        <p className="mt-2 text-sm text-gray-600">
+                          {costCategories.find(c => c.value === watchedCosts[index].category)?.description}
+                        </p>
+                      )}
                     </div>
 
                     {/* Monto */}
@@ -1487,15 +1200,12 @@
                           <input
                             {...field}
                             type="number"
+                            min="0.01"
                             step="0.01"
-                            min="0"
                             className={`w-full px-4 py-3 border rounded-lg focus:ring-2 focus:ring-primary-500 focus:border-transparent ${
-                              errors.costs?.[index]?.amount ? 'border-red-300' : 'border-gray-300'
+                              errors.costs?.[index]?.amount ? 'border-red-500' : 'border-gray-300'
                             }`}
                             placeholder="0.00"
-<<<<<<< HEAD
-                            onChange={(e) => field.onChange(parseFloat(e.target.value) || 0)}
-=======
                             onChange={(e) => {
                               const value = e.target.value === '' ? 0 : parseFloat(e.target.value);
                               field.onChange(isNaN(value) ? 0 : value);
@@ -1503,7 +1213,6 @@
                               setTimeout(() => validateCost(index), 300);
                             }}
                             onBlur={() => validateCost(index)}
->>>>>>> 92b1c42a
                           />
                         )}
                       />
@@ -1536,8 +1245,12 @@
                           <select
                             {...field}
                             className={`w-full px-4 py-3 border rounded-lg focus:ring-2 focus:ring-primary-500 focus:border-transparent ${
-                              errors.costs?.[index]?.frequency ? 'border-red-300' : 'border-gray-300'
+                              errors.costs?.[index]?.frequency ? 'border-red-500' : 'border-gray-300'
                             }`}
+                            onChange={(e) => {
+                              field.onChange(e);
+                              validateCost(index);
+                            }}
                           >
                             {frequencyOptions.map((option) => (
                               <option key={option.value} value={option.value}>
@@ -1572,8 +1285,6 @@
                     </div>
                   </div>
 
-<<<<<<< HEAD
-=======
                   {/* Botón de análisis manual */}
                   <div className="mt-3">
                     <button
@@ -1607,7 +1318,6 @@
                     </div>
                   )}
 
->>>>>>> 92b1c42a
                   {/* Resumen del costo */}
                   <div className="mt-4 p-3 bg-gray-50 rounded-lg">
                     <div className="flex items-center justify-between text-sm">
@@ -1615,17 +1325,10 @@
                       <span className="font-semibold text-gray-900">
                         ${(() => {
                           const cost = watchedCosts[index];
-<<<<<<< HEAD
-                          if (!cost || !cost.amount) return '0.00';
-                          if (cost.frequency === 'mensual') return cost.amount.toFixed(2);
-                          if (cost.frequency === 'semestral') return (cost.amount / 6).toFixed(2);
-                          return (cost.amount / 12).toFixed(2);
-=======
                           const amount = Number(cost.amount) || 0;
                           if (cost.frequency === 'mensual') return amount.toFixed(2);
                           if (cost.frequency === 'semestral') return (amount / 6).toFixed(2);
                           return (amount / 12).toFixed(2);
->>>>>>> 92b1c42a
                         })()}
                       </span>
                     </div>
@@ -1654,12 +1357,12 @@
               {isSubmitting ? (
                 <>
                   <div className="w-4 h-4 border-2 border-white border-t-transparent rounded-full animate-spin"></div>
-                  <span>Analizando...</span>
+                  <span>Guardando...</span>
                 </>
               ) : (
                 <>
                   <Save className="w-4 h-4" />
-                  <span>Guardar y Analizar</span>
+                  <span>Guardar y Continuar</span>
                   <ArrowRight className="w-4 h-4" />
                 </>
               )}
