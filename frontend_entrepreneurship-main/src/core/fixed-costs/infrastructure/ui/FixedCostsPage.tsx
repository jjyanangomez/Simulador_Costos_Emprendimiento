import { useState, useEffect, useMemo } from 'react';
import { useNavigate } from 'react-router-dom';
import { MainLayout } from '../../../../shared/infrastructure/components/MainLayout';
import { useForm, Controller, useFieldArray } from 'react-hook-form';
import { zodResolver } from '@hookform/resolvers/zod';
import { z } from 'zod';
import { 
  Calculator, 
  Plus, 
  Save,
  ArrowRight,
  ArrowLeft,
  X,
  BarChart3
} from 'lucide-react';
import toast from 'react-hot-toast';
import { useCategorias } from '../hooks/useCategorias';
import { CategoriaSelector } from '../components/CategoriaSelector';
import { LocalStorageService } from '../../../../shared/services/localStorage.service';
import type { CostosFijosData } from '../../../../shared/services/localStorage.service';
import { AiAnalysisBackendService } from '../../../../shared/services/aiAnalysisBackend.service';
import { apiService } from '../../../../shared/infrastructure/services/api.service';

<<<<<<< HEAD
// Esquema de validación para costos fijos - CORREGIDO
=======

// Esquema de validación para costos fijos
>>>>>>> fe29fa75
const fixedCostSchema = z.object({
  costs: z.array(z.object({
    name: z.string().min(1, 'El nombre del costo es requerido'),
    description: z.string().optional(),
    amount: z.union([z.number(), z.string()]).refine((val) => {
      const num = typeof val === 'string' ? parseFloat(val) : val;
      return !isNaN(num) && num > 0;
    }, 'El monto debe ser mayor a 0'),
    frequency: z.enum(['mensual', 'semestral', 'anual']),
    category: z.string().min(1, 'Selecciona una categoría'),
  })).min(0), // Permite lista vacía - el usuario puede guardar sin costos si lo desea
});

type FixedCostForm = z.infer<typeof fixedCostSchema>;

// Las categorías se cargarán dinámicamente desde el backend
const getCostCategories = (costTypes: any[]) => {
  // NO ordenar - usar el orden exacto que viene del backend
  // El backend ya tiene el orden correcto de las categorías
  return costTypes.map(type => ({
    value: type.tipo_costo_id.toString(),
    label: type.nombre,
    icon: '💰', // Icono genérico
    description: type.descripcion || 'Tipo de costo'
  }));
};

const frequencyOptions = [
  { value: 'mensual', label: 'Mensual', multiplier: 1 },
  { value: 'semestral', label: 'Semestral', multiplier: 6 },
  { value: 'anual', label: 'Anual', multiplier: 12 },
];

// Simulación de validación con IA
const validateCostWithAI = (cost: any, costTypes: any[]) => {
  const validations = [];
  
  // Obtener el nombre de la categoría para la validación
  const categoryName = costTypes.find(type => type.tipo_costo_id.toString() === cost.category)?.nombre?.toLowerCase() || '';
  
  // Validaciones basadas en rangos típicos del mercado ecuatoriano
  const marketRanges: Record<string, { min: number; max: number; unit: string }> = {
    'arriendo': { min: 800, max: 5000, unit: 'USD/mes' },
    'renta': { min: 800, max: 5000, unit: 'USD/mes' },
    'local': { min: 800, max: 5000, unit: 'USD/mes' },
    'sueldos': { min: 425, max: 2000, unit: 'USD/mes por empleado' },
    'salarios': { min: 425, max: 2000, unit: 'USD/mes por empleado' },
    'personal': { min: 425, max: 2000, unit: 'USD/mes por empleado' },
    'servicios': { min: 150, max: 800, unit: 'USD/mes' },
    'básicos': { min: 150, max: 800, unit: 'USD/mes' },
    'publicidad': { min: 200, max: 2000, unit: 'USD/mes' },
    'marketing': { min: 200, max: 2000, unit: 'USD/mes' },
    'licencias': { min: 50, max: 500, unit: 'USD/año' },
    'permisos': { min: 50, max: 500, unit: 'USD/año' },
    'seguros': { min: 100, max: 800, unit: 'USD/mes' },
    'mantenimiento': { min: 100, max: 1000, unit: 'USD/mes' },
    'transporte': { min: 200, max: 1500, unit: 'USD/mes' },
  };

  // Buscar coincidencias en el nombre de la categoría
  let range = null;
  for (const [key, value] of Object.entries(marketRanges)) {
    if (categoryName.includes(key)) {
      range = value;
      break;
    }
  }

  if (range) {
    const monthlyAmount = cost.frequency === 'mensual' ? cost.amount : 
                         cost.frequency === 'semestral' ? cost.amount / 6 : 
                         cost.amount / 12;
    
    if (monthlyAmount < range.min) {
      validations.push({
        type: 'warning',
        message: `El costo parece estar por debajo del rango típico del mercado (${range.min}-${range.max} ${range.unit})`,
        severity: 'low'
      });
    } else if (monthlyAmount > range.max) {
      validations.push({
        type: 'error',
        message: `El costo está significativamente por encima del rango típico del mercado (${range.min}-${range.max} ${range.unit})`,
        severity: 'high'
      });
    } else {
      validations.push({
        type: 'success',
        message: 'El costo está dentro del rango esperado del mercado',
        severity: 'none'
      });
    }
  }

  return validations;
};

// Función de utilidad para formatear números de manera segura
const formatCurrency = (value: number | string | undefined): string => {
  const numValue = Number(value);
  if (!Number.isFinite(numValue) || numValue < 0) {
    return '0.00';
  }
  return numValue.toFixed(2);
};

export function FixedCostsPage() {
  const navigate = useNavigate();
  const [isSubmitting, setIsSubmitting] = useState(false);
  const [aiValidations, setAiValidations] = useState<Record<number, any[]>>({});
  const [negocioId, setNegocioId] = useState<number>(16); // Usar el negocio que creamos
  const [costTypes, setCostTypes] = useState<any[]>([]);
  const [isLoading, setIsLoading] = useState(false);
<<<<<<< HEAD
  const [forceUpdate, setForceUpdate] = useState(0); // Forzar actualización de la UI
=======
  const [showResultsModal, setShowResultsModal] = useState(false);
>>>>>>> fe29fa75

  const {
    control,
    handleSubmit,
    watch,
    setValue,
    formState: { errors, isValid },
  } = useForm<FixedCostForm>({
    resolver: zodResolver(fixedCostSchema),
    defaultValues: {
      costs: [
        {
          name: 'Arriendo del Local',
          description: 'Renta mensual del local comercial',
          amount: 1200,
          frequency: 'mensual',
          category: '', // Dejar vacío para que el usuario seleccione
        }
      ],
    },
  });

  const { fields, append, remove } = useFieldArray({
    control,
    name: 'costs',
  });

  const watchedCosts = watch('costs');

  // Calcular totales - CORREGIDO para sumar todos los costos
  const calculateTotals = () => {
    let totalMonthly = 0;
    let totalYearly = 0;
    let costBreakdown = {
      mensual: 0,
      semestral: 0,
      anual: 0
    };

<<<<<<< HEAD
    if (watchedCosts && Array.isArray(watchedCosts)) {
      watchedCosts.forEach((cost, index) => {
        if (cost && cost.amount) {
          // Convertir a número si es string
          const amount = typeof cost.amount === 'string' ? parseFloat(cost.amount) : cost.amount;
          
          if (!isNaN(amount) && amount > 0) {
            let monthlyAmount = amount;
            if (cost.frequency === 'semestral') monthlyAmount = amount / 6;
            if (cost.frequency === 'anual') monthlyAmount = amount / 12;
            
            totalMonthly += monthlyAmount;
            totalYearly += monthlyAmount * 12;
          }
        }
      });
    }
=======
    watchedCosts.forEach((cost) => {
      // Asegurar que amount sea un número válido
      const amount = Number(cost.amount) || 0;
      
      if (isNaN(amount) || amount <= 0) {
        return; // Saltar costos inválidos
      }

      let monthlyAmount = amount;
      if (cost.frequency === 'semestral') monthlyAmount = amount / 6;
      if (cost.frequency === 'anual') monthlyAmount = amount / 12;
      
      totalMonthly += monthlyAmount;
      totalYearly += monthlyAmount * 12;
      
      // Acumular por frecuencia para el desglose
      costBreakdown[cost.frequency as keyof typeof costBreakdown] += amount;
    });
>>>>>>> fe29fa75

    return { totalMonthly, totalYearly, costBreakdown };
  };

<<<<<<< HEAD
  // Calcular totales en tiempo real usando useMemo - FORZADO
  const { totalMonthly, totalYearly } = useMemo(() => {
    return calculateTotals();
  }, [watchedCosts, fields.length, forceUpdate]); // Agregar forceUpdate para forzar recálculo
=======
  const { totalMonthly, totalYearly, costBreakdown } = calculateTotals();

  // Limpiar validaciones cuando cambien los costos
  useEffect(() => {
    // Limpiar validaciones de costos que ya no existen
    const currentIndexes = Object.keys(watchedCosts).map(Number);
    setAiValidations(prev => {
      const newValidations: Record<number, any[]> = {};
      currentIndexes.forEach(index => {
        if (prev[index]) {
          newValidations[index] = prev[index];
        }
      });
      return newValidations;
    });
  }, [watchedCosts.length]);
>>>>>>> fe29fa75

  // Cargar SOLO las categorías disponibles del backend
  useEffect(() => {
    const loadInitialData = async () => {
      try {
        setIsLoading(true);
        
        // SOLO cargar tipos de costo (categorías disponibles)
        const costTypesResponse = await apiService.getCostTypes();
        
        if (costTypesResponse.data) {
          setCostTypes(costTypesResponse.data);
        } else {
          setCostTypes([]);
        }
        
        // NO cargar costos existentes - el usuario los ingresará manualmente
        
      } catch (error) {
        toast.error('Error al cargar las categorías disponibles');
        
        // Fallback: usar categorías hardcodeadas si falla la conexión
        setCostTypes([
          { tipo_costo_id: 1, nombre: 'Arriendo/Renta del Local', descripcion: 'Pago mensual del local' },
          { tipo_costo_id: 2, nombre: 'Sueldos y Salarios', descripcion: 'Remuneraciones del personal' },
          { tipo_costo_id: 3, nombre: 'Servicios Básicos', descripcion: 'Luz, agua, internet, etc.' },
          { tipo_costo_id: 4, nombre: 'Publicidad y Marketing', descripcion: 'Campañas publicitarias' },
          { tipo_costo_id: 5, nombre: 'Otros Costos', descripcion: 'Costos adicionales' },
        ]);
      } finally {
        setIsLoading(false);
      }
    };

    loadInitialData();
  }, []); // Solo se ejecuta una vez al cargar la página

  // Validar automáticamente todos los costos cuando cambien - MEJORADO
  useEffect(() => {
    if (costTypes.length > 0) {
      watchedCosts.forEach((cost, index) => {
        // Validar si el costo tiene los datos mínimos necesarios
        const amount = typeof cost.amount === 'string' ? parseFloat(cost.amount) : cost.amount;
        if (cost.name && amount > 0 && cost.category) {
          validateCost(index);
        }
      });
    }
  }, [costTypes, watchedCosts, fields.length]); // Agregar fields.length

  // FORZAR SINCRONIZACIÓN DEL ESTADO cuando cambien los campos
  useEffect(() => {
    // Forzar recálculo de totales
    calculateTotals();
  }, [watchedCosts, fields]);

  // ACTUALIZACIÓN MANUAL DE TOTALES - SOLO cuando el usuario termine de escribir
  // Los totales se actualizarán mediante onBlur en cada campo, NO automáticamente

  // Validar costo con IA - CORREGIDO para usar categorías del backend
  const validateCost = (index: number) => {
    const cost = watchedCosts[index];
    if (cost.name && cost.amount && cost.category && costTypes.length > 0) {
      const validations = validateCostWithAI(cost, costTypes);
      setAiValidations(prev => ({ ...prev, [index]: validations }));
    }
  };

  const addNewCost = () => {
    const newCost = {
      name: '', // Nombre vacío para que el usuario lo edite
      description: '',
      amount: 0, // Monto 0 para que el usuario lo edite
      frequency: 'mensual' as const,
      category: '', // Categoría vacía para que el usuario seleccione
    };
    
    append(newCost);
    
    // Forzar validación inmediata del nuevo costo
    setTimeout(() => {
      const newIndex = fields.length - 1; // El índice del nuevo costo (length - 1)
      validateCost(newIndex);
    }, 100);
  };

  const onSubmit = async (data: FixedCostForm) => {
    setIsSubmitting(true);
    
    try {
             // Verificar que todos los costos tengan categoría seleccionada
       const costosSinCategoria = data.costs.filter(cost => !cost.category);
       if (costosSinCategoria.length > 0) {
         toast.error('Todos los costos deben tener una categoría seleccionada');
         return;
       }
       
       // Verificar que todos los costos tengan monto válido
       const costosSinMontoValido = data.costs.filter(cost => {
         const monto = typeof cost.amount === 'string' ? parseFloat(cost.amount) : Number(cost.amount);
         return isNaN(monto) || monto <= 0;
       });
       if (costosSinMontoValido.length > 0) {
         toast.error('Todos los costos deben tener un monto válido mayor a 0');
         return;
       }
      
             // Guardar cada costo en el backend
       const savePromises = data.costs.map(async (cost) => {
         // Mapear el formato del frontend al formato del backend
         const monto = typeof cost.amount === 'string' ? parseFloat(cost.amount) : Number(cost.amount);
         const backendCostData = {
           negocioId: negocioId,
           tipoCostoId: parseInt(cost.category), // Convertir string a number
           nombre: cost.name,
           descripcion: cost.description || '',
           monto: parseFloat(monto.toFixed(2)), // Enviar como número decimal puro (ej: 1200.00)
           frecuencia: cost.frequency,
           activo: true
         };
         
                   console.log('📤 Enviando costo al backend:', {
            original: cost.amount,
            parsed: monto,
            type: typeof monto,
            isValid: !isNaN(monto) && monto > 0
          });
          
          console.log('📦 Payload completo que se envía:', backendCostData);
         
         return apiService.createFixedCost(backendCostData);
       });
      
      // Esperar a que se guarden todos los costos
      await Promise.all(savePromises);
      
      toast.success(`¡${data.costs.length} costos fijos guardados exitosamente en la base de datos!`);
      
      // Generar análisis de IA después de guardar
      await generateAIAnalysis(data.costs);
      
      // Navegar al siguiente paso
      navigate('/variable-costs');
    } catch (error) {
      toast.error('Error al guardar los costos fijos en la base de datos');
    } finally {
      setIsSubmitting(false);
    }
  };

  const getValidationIcon = (validations: any[]) => {
    if (validations.length === 0) return null;
    
    const hasError = validations.some(v => v.type === 'error');
    const hasWarning = validations.some(v => v.type === 'warning');
    
    if (hasError) return <div className="w-5 h-5 text-red-500">⚠️</div>;
    if (hasWarning) return <div className="w-5 h-5 text-yellow-500">⚠️</div>;
    return <div className="w-5 h-5 text-green-500">✅</div>;
  };

  // Generar análisis de IA para todos los costos
  const generateAIAnalysis = async (costs: any[]) => {
    try {
      // Simular análisis de IA
      const analysis = {
        totalCostos: costs.length,
        totalMensual: costs.reduce((sum, cost) => {
          const amount = typeof cost.amount === 'string' ? parseFloat(cost.amount) : cost.amount;
          let monthlyAmount = amount;
          if (cost.frequency === 'semestral') monthlyAmount = amount / 6;
          if (cost.frequency === 'anual') monthlyAmount = amount / 12;
          return sum + monthlyAmount;
        }, 0),
        recomendaciones: costs.map(cost => {
          const validations = validateCostWithAI(cost, costTypes);
          return {
            nombre: cost.name,
            validaciones: validations
          };
        })
      };
      
      toast.success('Análisis de IA generado exitosamente');
      
      return analysis;
    } catch (error) {
      toast.error('Error al generar análisis de IA');
    }
  };

  const getValidationColor = (validations: any[]) => {
    if (validations.length === 0) return 'border-gray-200';
    
    const hasError = validations.some(v => v.type === 'error');
    const hasWarning = validations.some(v => v.type === 'warning');
    
    if (hasError) return 'border-red-200 bg-red-50';
    if (hasWarning) return 'border-yellow-200 bg-yellow-50';
    return 'border-green-200 bg-green-50';
  };


  return (
    <MainLayout>
      <div className="max-w-6xl mx-auto space-y-8">
        {/* Header */}
        <div className="text-center">
          <h1 className="text-3xl font-bold text-gray-900 mb-4">
            Costos Fijos del Negocio
          </h1>

          <p className="text-lg text-gray-600">
            Ingresa todos los costos fijos mensuales de tu negocio. 
            Selecciona una categoría y la IA validará que estén dentro de rangos razonables del mercado.
          </p>
          
          {/* Indicador de estado de conexión */}
          {isLoading && (
            <div className="mt-4 p-3 bg-blue-50 border border-blue-200 rounded-lg">
              <p className="text-sm text-blue-800">
                🔄 Conectando con la base de datos...
              </p>
            </div>
          )}
        </div>

        {/* Resumen de costos */}
        <div className="bg-white rounded-xl shadow-sm border border-gray-200 p-6">
          <div className="flex items-center justify-between mb-4">
            <h2 className="text-xl font-semibold text-gray-900">Resumen de Costos</h2>
            <div className="text-xs text-gray-500">
              💾 Los costos se guardan al hacer clic en "Guardar y Continuar"
            </div>
          </div>
                                           <div className="grid md:grid-cols-3 gap-6">
              <div className="text-center">
                <div className="text-2xl font-bold text-primary-600">${(totalMonthly || 0).toFixed(2)}</div>
                <div className="text-sm text-gray-600">Total Mensual</div>
              </div>
              <div className="text-center">
                <div className="text-2xl font-bold text-secondary-600">${(totalYearly || 0).toFixed(2)}</div>
                <div className="text-sm text-gray-600">Total Anual</div>
              </div>
              <div className="text-center">
                <div className="text-2xl font-bold text-gray-600">{fields.length}</div>
                <div className="text-sm text-gray-600">Costos Registrados</div>
              </div>
            </div>
<<<<<<< HEAD
=======
            <div className="text-center">
              <div className="text-2xl font-bold text-gray-600">{fields.length}</div>
              <div className="text-sm text-gray-600">Costos Registrados</div>
            </div>
          </div>
          
                     {/* Desglose detallado por frecuencia */}
           <div className="mt-6 pt-6 border-t border-gray-200">
             <h3 className="text-lg font-medium text-gray-900 mb-3">Desglose por Frecuencia de Pago</h3>
             <div className="grid md:grid-cols-3 gap-4">
               {/* Costos Mensuales - Siempre visible */}
               <div className={`p-4 rounded-lg transition-all duration-200 ${
                 costBreakdown.mensual > 0 
                   ? 'bg-blue-50 border border-blue-200' 
                   : 'bg-gray-50 border border-gray-200'
               }`}>
                 <div className="flex items-center justify-between mb-2">
                   <div className={`text-sm font-medium ${
                     costBreakdown.mensual > 0 ? 'text-blue-800' : 'text-gray-500'
                   }`}>
                     Costos Mensuales
                   </div>
                   <div className={`w-3 h-3 rounded-full ${
                     costBreakdown.mensual > 0 ? 'bg-blue-500' : 'bg-gray-300'
                   }`}></div>
                 </div>
                 <div className={`text-2xl font-bold ${
                   costBreakdown.mensual > 0 ? 'text-blue-600' : 'text-gray-400'
                 }`}>
                   ${formatCurrency(costBreakdown.mensual)}
                 </div>
                 <div className={`text-xs ${
                   costBreakdown.mensual > 0 ? 'text-blue-600' : 'text-gray-400'
                 }`}>
                   {costBreakdown.mensual > 0 ? 'Se pagan cada mes' : 'Sin costos mensuales'}
                 </div>
               </div>

               {/* Costos Semestrales - Siempre visible */}
               <div className={`p-4 rounded-lg transition-all duration-200 ${
                 costBreakdown.semestral > 0 
                   ? 'bg-green-50 border border-green-200' 
                   : 'bg-gray-50 border border-gray-200'
               }`}>
                 <div className="flex items-center justify-between mb-2">
                   <div className={`text-sm font-medium ${
                     costBreakdown.semestral > 0 ? 'text-green-800' : 'text-gray-500'
                   }`}>
                     Costos Semestrales
                   </div>
                   <div className={`w-3 h-3 rounded-full ${
                     costBreakdown.semestral > 0 ? 'bg-green-500' : 'bg-gray-300'
                   }`}></div>
                 </div>
                 <div className={`text-2xl font-bold ${
                   costBreakdown.semestral > 0 ? 'text-green-600' : 'text-gray-400'
                 }`}>
                   ${formatCurrency(costBreakdown.semestral)}
                 </div>
                 <div className={`text-xs ${
                   costBreakdown.semestral > 0 ? 'text-green-600' : 'text-gray-400'
                 }`}>
                   {costBreakdown.semestral > 0 ? 'Se pagan cada 6 meses' : 'Sin costos semestrales'}
                 </div>
               </div>

               {/* Costos Anuales - Siempre visible */}
               <div className={`p-4 rounded-lg transition-all duration-200 ${
                 costBreakdown.anual > 0 
                   ? 'bg-purple-50 border border-purple-200' 
                   : 'bg-gray-50 border border-gray-200'
               }`}>
                 <div className="flex items-center justify-between mb-2">
                   <div className={`text-sm font-medium ${
                     costBreakdown.anual > 0 ? 'text-purple-800' : 'text-gray-500'
                   }`}>
                     Costos Anuales
                   </div>
                   <div className={`w-3 h-3 rounded-full ${
                     costBreakdown.anual > 0 ? 'bg-purple-500' : 'bg-gray-300'
                   }`}></div>
                 </div>
                 <div className={`text-2xl font-bold ${
                   costBreakdown.anual > 0 ? 'text-purple-600' : 'text-gray-400'
                 }`}>
                   ${formatCurrency(costBreakdown.anual)}
                 </div>
                 <div className={`text-xs ${
                   costBreakdown.anual > 0 ? 'text-purple-600' : 'text-gray-400'
                 }`}>
                   {costBreakdown.anual > 0 ? 'Se pagan cada año' : 'Sin costos anuales'}
                 </div>
               </div>
             </div>
             
             {/* Leyenda explicativa */}
             <div className="mt-4 pt-4 border-t border-gray-200">
               <div className="flex items-center justify-center space-x-6 text-xs text-gray-500">
                 <div className="flex items-center space-x-2">
                   <div className="w-3 h-3 rounded-full bg-blue-500"></div>
                   <span>Con costos</span>
                 </div>
                 <div className="flex items-center space-x-2">
                   <div className="w-3 h-3 rounded-full bg-gray-300"></div>
                   <span>Sin costos</span>
                 </div>
               </div>
             </div>
           </div>
>>>>>>> fe29fa75
        </div>

        {/* Formulario de costos */}
        <form onSubmit={handleSubmit(onSubmit)} className="space-y-6">
          <div className="bg-white rounded-xl shadow-sm border border-gray-200 p-6">
            <div className="flex items-center justify-between mb-6">
              <h2 className="text-xl font-semibold text-gray-900 flex items-center">
                <Calculator className="w-5 h-5 mr-2 text-primary-600" />
                Lista de Costos Fijos
              </h2>
                                                           <div className="flex space-x-2">
                  <button
                    type="button"
                    onClick={addNewCost}
                    className="px-4 py-2 bg-primary-600 text-white rounded-lg hover:bg-primary-700 transition-colors flex items-center space-x-2"
                  >
                    <Plus className="w-4 h-4" />
                    <span>Agregar Costo</span>
                  </button>
                </div>
            </div>

                         <div className="space-y-6">
               {/* Mensaje cuando no hay costos */}
               {fields.length === 0 && (
                 <div className="text-center py-12 bg-gray-50 rounded-lg border-2 border-dashed border-gray-300">
                   <Calculator className="w-16 h-16 text-gray-400 mx-auto mb-4" />
                   <h3 className="text-lg font-medium text-gray-900 mb-2">
                     No hay costos fijos agregados
                   </h3>
                   <p className="text-gray-600 mb-4">
                     Haz clic en "Agregar Costo" para comenzar a registrar los costos fijos de tu negocio
                   </p>
                   <button
                     type="button"
                     onClick={addNewCost}
                     className="px-6 py-3 bg-primary-600 text-white rounded-lg hover:bg-primary-700 transition-colors flex items-center space-x-2 mx-auto"
                   >
                     <Plus className="w-4 h-4" />
                     <span>Agregar Primer Costo</span>
                   </button>
                 </div>
               )}
               
               {fields.map((field, index) => (
                 <div
                   key={field.id}
                   className={`border-2 rounded-lg p-6 transition-all duration-200 ${getValidationColor(aiValidations[index] || [])}`}
                 >
                  <div className="flex items-start justify-between mb-4">
                    <h3 className="text-lg font-medium text-gray-900">
                      Costo #{index + 1}
                    </h3>
                    <div className="flex items-center space-x-2">
                      {getValidationIcon(aiValidations[index] || [])}
                                             {fields.length > 1 && (
                         <button
                           type="button"
                           onClick={() => remove(index)}
                           className="p-2 text-red-500 hover:bg-red-50 rounded-lg transition-colors"
                         >
                           🗑️
                         </button>
                       )}
                    </div>
                  </div>

                  <div className="grid md:grid-cols-2 gap-6">
                                         {/* Nombre del costo */}
                     <div>
                       <label className="block text-sm font-medium text-gray-700 mb-2">
                         Nombre del Costo *
                       </label>
                       <Controller
                         name={`costs.${index}.name`}
                         control={control}
                         render={({ field }) => (
                           <input
                             {...field}
                             type="text"
                             className={`w-full px-4 py-3 border rounded-lg focus:ring-2 focus:ring-primary-500 focus:border-transparent ${
                               errors.costs?.[index]?.name ? 'border-red-500' : 'border-gray-300'
                             }`}
                             placeholder="Ej: Arriendo del Local"
                                                           onBlur={() => {
                                validateCost(index);
                                // Forzar actualización de totales SOLO cuando termine de escribir
                                setForceUpdate(prev => prev + 1);
                              }}
                           />
                         )}
                       />
                       {errors.costs?.[index]?.name && (
                         <p className="mt-1 text-sm text-red-600">{errors.costs[index]?.name?.message}</p>
                       )}
                     </div>

                    {/* Categoría */}
                    <div>
                      <label className="block text-sm font-medium text-gray-700 mb-2">
                        Categoría *
                      </label>
                      <Controller
                        name={`costs.${index}.category`}
                        control={control}
                        render={({ field }) => (
                          <select
                            {...field}
                            className={`w-full px-4 py-3 border rounded-lg focus:ring-2 focus:ring-primary-500 focus:border-transparent ${
                              errors.costs?.[index]?.category ? 'border-red-500' : 'border-gray-300'
                            }`}
                                                                                       onChange={(e) => {
                                field.onChange(e);
                              }}
                              onBlur={() => {
                                validateCost(index);
                                // Forzar actualización de totales SOLO cuando termine de seleccionar
                                setForceUpdate(prev => prev + 1);
                              }}
                          >
                            <option value="">Selecciona una categoría</option>
                            {getCostCategories(costTypes).map((category: any) => (
                              <option key={category.value} value={category.value}>
                                {category.icon} {category.label}
                              </option>
                            ))}
                          </select>
                        )}
                      />
                      {errors.costs?.[index]?.category && (
                        <p className="mt-1 text-sm text-red-600">{errors.costs[index]?.category?.message}</p>
                      )}
                      {watchedCosts[index]?.category && (
                        <p className="mt-2 text-sm text-gray-600">
                          {getCostCategories(costTypes).find((c: any) => c.value === watchedCosts[index].category)?.description}
                        </p>
                      )}
                    </div>

<<<<<<< HEAD
                                         {/* Monto */}
                     <div>
                       <label className="block text-sm font-medium text-gray-700 mb-2">
                         Monto (USD) *
                       </label>
                       <Controller
                         name={`costs.${index}.amount`}
                         control={control}
                         render={({ field }) => (
                           <input
                             {...field}
                             type="number"
                             min="0.01"
                             step="0.01"
                             className={`w-full px-4 py-3 border rounded-lg focus:ring-2 focus:ring-primary-500 focus:border-transparent ${
                               errors.costs?.[index]?.amount ? 'border-red-500' : 'border-gray-300'
                             }`}
                             placeholder="0.00"
                                                           onBlur={() => {
                                validateCost(index);
                                // Forzar actualización de totales SOLO cuando termine de escribir
                                setForceUpdate(prev => prev + 1);
                              }}
                           />
                         )}
                       />
                       {errors.costs?.[index]?.amount && (
                         <p className="mt-1 text-sm text-red-600">{errors.costs[index]?.amount?.message}</p>
                       )}
                     </div>
=======
                    {/* Monto */}
                    <div>
                      <label className="block text-sm font-medium text-gray-700 mb-2">
                        Monto (USD) *
                      </label>
                      <Controller
                        name={`costs.${index}.amount`}
                        control={control}
                        render={({ field }) => (
                          <input
                            {...field}
                            type="number"
                            min="0.01"
                            step="0.01"
                            value={field.value || ''}
                            onChange={(e) => {
                              const value = e.target.value;
                              // Convertir a número o mantener string vacío para validación
                              const numValue = value === '' ? '' : Number(value);
                              field.onChange(numValue);
                            }}
                            className={`w-full px-4 py-3 border rounded-lg focus:ring-2 focus:ring-primary-500 focus:border-transparent ${
                              errors.costs?.[index]?.amount ? 'border-red-500' : 'border-gray-300'
                            }`}
                            placeholder="0.00"
                            onBlur={() => validateCost(index)}
                          />
                        )}
                      />
                      {errors.costs?.[index]?.amount && (
                        <p className="mt-1 text-sm text-red-600">{errors.costs[index]?.amount?.message}</p>
                      )}
                    </div>
>>>>>>> fe29fa75

                    {/* Frecuencia */}
                    <div>
                      <label className="block text-sm font-medium text-gray-700 mb-2">
                        Frecuencia de Pago *
                      </label>
                      <Controller
                        name={`costs.${index}.frequency`}
                        control={control}
                        render={({ field }) => (
                          <select
                            {...field}
                            className={`w-full px-4 py-3 border rounded-lg focus:ring-2 focus:ring-primary-500 focus:border-transparent ${
                              errors.costs?.[index]?.frequency ? 'border-red-500' : 'border-gray-300'
                            }`}
                                                         onChange={(e) => {
                               field.onChange(e);
                             }}
                                                           onBlur={() => {
                                validateCost(index);
                                // Forzar actualización de totales SOLO cuando termine de seleccionar
                                setForceUpdate(prev => prev + 1);
                              }}
                          >
                            {frequencyOptions.map((option) => (
                              <option key={option.value} value={option.value}>
                                {option.label}
                              </option>
                            ))}
                          </select>
                        )}
                      />
                      {errors.costs?.[index]?.frequency && (
                        <p className="mt-1 text-sm text-red-600">{errors.costs[index]?.frequency?.message}</p>
                      )}
                    </div>

                    {/* Descripción */}
                    <div className="md:col-span-2">
                      <label className="block text-sm font-medium text-gray-700 mb-2">
                        Descripción (Opcional)
                      </label>
                      <Controller
                        name={`costs.${index}.description`}
                        control={control}
                        render={({ field }) => (
                          <textarea
                            {...field}
                            rows={2}
                            className="w-full px-4 py-3 border border-gray-300 rounded-lg focus:ring-2 focus:ring-primary-500 focus:border-transparent"
                            placeholder="Describe brevemente este costo..."
                          />
                        )}
                      />
                    </div>
                  </div>

                  {/* Validaciones de IA */}
                  {aiValidations[index] && aiValidations[index].length > 0 && (
                    <div className="mt-4 space-y-2">
                      {aiValidations[index].map((validation, vIndex) => (
                        <div
                          key={vIndex}
                          className={`p-3 rounded-lg text-sm ${
                            validation.type === 'error'
                              ? 'bg-red-50 border border-red-200 text-red-800'
                              : validation.type === 'warning'
                              ? 'bg-yellow-50 border border-yellow-200 text-yellow-800'
                              : 'bg-green-50 border border-green-200 text-green-800'
                          }`}
                        >
                          {validation.message}
                        </div>
                      ))}
                    </div>
                  )}

<<<<<<< HEAD
                  {/* Resumen del costo */}
                  <div className="mt-4 p-3 bg-gray-50 rounded-lg">
                    <div className="flex items-center justify-between text-sm">
                      <span className="text-gray-600">Costo mensual equivalente:</span>
                      <span className="font-semibold text-gray-900">
                                                 ${(() => {
                           const cost = watchedCosts[index];
                           const amount = typeof cost.amount === 'string' ? parseFloat(cost.amount) : cost.amount;
                           if (cost.frequency === 'mensual') return amount;
                           if (cost.frequency === 'semestral') return (amount / 6).toFixed(2);
                           return (amount / 12).toFixed(2);
                         })()}
                      </span>
                    </div>
                  </div>
=======
                                     {/* Resumen del costo */}
                   <div className="mt-4 p-3 bg-gray-50 rounded-lg">
                     <div className="flex items-center justify-between text-sm">
                       <span className="text-gray-600">
                         {(() => {
                           const cost = watchedCosts[index];
                           switch (cost.frequency) {
                             case 'mensual':
                               return 'Costo mensual:';
                             case 'semestral':
                               return 'Costo mensual equivalente:';
                             case 'anual':
                               return 'Costo mensual equivalente:';
                             default:
                               return 'Costo mensual equivalente:';
                           }
                         })()}
                       </span>
                       <span className="font-semibold text-gray-900">
                         ${(() => {
                           const cost = watchedCosts[index];
                           if (cost.frequency === 'mensual') return cost.amount;
                           if (cost.frequency === 'semestral') return (cost.amount / 6).toFixed(2);
                           return (cost.amount / 12).toFixed(2);
                         })()}
                       </span>
                     </div>
                     
                     {/* Mostrar también el costo total según la frecuencia */}
                     {watchedCosts[index]?.frequency !== 'mensual' && (
                       <div className="flex items-center justify-between text-sm mt-2 pt-2 border-t border-gray-200">
                         <span className="text-gray-600">
                           {(() => {
                             const cost = watchedCosts[index];
                             switch (cost.frequency) {
                               case 'semestral':
                                 return 'Costo semestral total:';
                               case 'anual':
                                 return 'Costo anual total:';
                               default:
                                 return 'Costo total:';
                             }
                           })()}
                         </span>
                         <span className="font-semibold text-gray-900">
                           ${watchedCosts[index]?.amount || '0.00'}
                         </span>
                       </div>
                     )}
                   </div>
>>>>>>> fe29fa75
                </div>
              ))}
            </div>
          </div>

<<<<<<< HEAD
                                           {/* Botones de acción */}
            <div className="flex justify-between items-center pt-6">
             
             <button
               type="button"
               onClick={() => navigate('/business-setup')}
               className="px-6 py-3 text-gray-600 border border-gray-300 rounded-lg hover:bg-gray-50 transition-colors flex items-center space-x-2"
             >
               <ArrowLeft className="w-4 h-4" />
               <span>Paso Anterior</span>
             </button>
             
             <button
               type="submit"
               disabled={!isValid || isSubmitting}
               className="px-8 py-3 bg-primary-600 text-white rounded-lg hover:bg-primary-700 disabled:opacity-50 disabled:cursor-not-allowed transition-colors flex items-center space-x-2"
             >
               {isSubmitting ? (
                 <>
                   <div className="w-4 h-4 border-2 border-white border-t-transparent rounded-full animate-spin"></div>
                   <span>Guardando...</span>
                 </>
               ) : (
                 <>
                   <Save className="w-4 h-4" />
                   <span>Guardar y Continuar</span>
                   <ArrowRight className="w-4 h-4" />
                 </>
               )}
             </button>
           </div>
=======
          {/* Botones de acción */}
          <div className="flex justify-between items-center pt-6">
            <button
              type="button"
              onClick={() => navigate('/business-setup')}
              className="px-6 py-3 text-gray-600 border border-gray-300 rounded-lg hover:bg-gray-50 transition-colors flex items-center space-x-2"
            >
              <ArrowLeft className="w-4 h-4" />
              <span>Paso Anterior</span>
            </button>
            
            <button
              type="button"
              onClick={() => setShowResultsModal(true)}
              className="px-8 py-3 bg-primary-600 text-white rounded-lg hover:bg-primary-700 transition-colors flex items-center space-x-2"
            >
              <BarChart3 className="w-4 h-4" />
              <span>Ver Resultados</span>
            </button>
          </div>
>>>>>>> fe29fa75
        </form>
      </div>
    </MainLayout>
  );
}<|MERGE_RESOLUTION|>--- conflicted
+++ resolved
@@ -21,12 +21,7 @@
 import { AiAnalysisBackendService } from '../../../../shared/services/aiAnalysisBackend.service';
 import { apiService } from '../../../../shared/infrastructure/services/api.service';
 
-<<<<<<< HEAD
 // Esquema de validación para costos fijos - CORREGIDO
-=======
-
-// Esquema de validación para costos fijos
->>>>>>> fe29fa75
 const fixedCostSchema = z.object({
   costs: z.array(z.object({
     name: z.string().min(1, 'El nombre del costo es requerido'),
@@ -140,11 +135,8 @@
   const [negocioId, setNegocioId] = useState<number>(16); // Usar el negocio que creamos
   const [costTypes, setCostTypes] = useState<any[]>([]);
   const [isLoading, setIsLoading] = useState(false);
-<<<<<<< HEAD
   const [forceUpdate, setForceUpdate] = useState(0); // Forzar actualización de la UI
-=======
   const [showResultsModal, setShowResultsModal] = useState(false);
->>>>>>> fe29fa75
 
   const {
     control,
@@ -184,7 +176,6 @@
       anual: 0
     };
 
-<<<<<<< HEAD
     if (watchedCosts && Array.isArray(watchedCosts)) {
       watchedCosts.forEach((cost, index) => {
         if (cost && cost.amount) {
@@ -198,41 +189,21 @@
             
             totalMonthly += monthlyAmount;
             totalYearly += monthlyAmount * 12;
+            
+            // Acumular por frecuencia para el desglose
+            costBreakdown[cost.frequency as keyof typeof costBreakdown] += amount;
           }
         }
       });
     }
-=======
-    watchedCosts.forEach((cost) => {
-      // Asegurar que amount sea un número válido
-      const amount = Number(cost.amount) || 0;
-      
-      if (isNaN(amount) || amount <= 0) {
-        return; // Saltar costos inválidos
-      }
-
-      let monthlyAmount = amount;
-      if (cost.frequency === 'semestral') monthlyAmount = amount / 6;
-      if (cost.frequency === 'anual') monthlyAmount = amount / 12;
-      
-      totalMonthly += monthlyAmount;
-      totalYearly += monthlyAmount * 12;
-      
-      // Acumular por frecuencia para el desglose
-      costBreakdown[cost.frequency as keyof typeof costBreakdown] += amount;
-    });
->>>>>>> fe29fa75
 
     return { totalMonthly, totalYearly, costBreakdown };
   };
 
-<<<<<<< HEAD
   // Calcular totales en tiempo real usando useMemo - FORZADO
-  const { totalMonthly, totalYearly } = useMemo(() => {
+  const { totalMonthly, totalYearly, costBreakdown } = useMemo(() => {
     return calculateTotals();
   }, [watchedCosts, fields.length, forceUpdate]); // Agregar forceUpdate para forzar recálculo
-=======
-  const { totalMonthly, totalYearly, costBreakdown } = calculateTotals();
 
   // Limpiar validaciones cuando cambien los costos
   useEffect(() => {
@@ -248,7 +219,6 @@
       return newValidations;
     });
   }, [watchedCosts.length]);
->>>>>>> fe29fa75
 
   // Cargar SOLO las categorías disponibles del backend
   useEffect(() => {
@@ -484,132 +454,124 @@
               💾 Los costos se guardan al hacer clic en "Guardar y Continuar"
             </div>
           </div>
-                                           <div className="grid md:grid-cols-3 gap-6">
-              <div className="text-center">
-                <div className="text-2xl font-bold text-primary-600">${(totalMonthly || 0).toFixed(2)}</div>
-                <div className="text-sm text-gray-600">Total Mensual</div>
-              </div>
-              <div className="text-center">
-                <div className="text-2xl font-bold text-secondary-600">${(totalYearly || 0).toFixed(2)}</div>
-                <div className="text-sm text-gray-600">Total Anual</div>
-              </div>
-              <div className="text-center">
-                <div className="text-2xl font-bold text-gray-600">{fields.length}</div>
-                <div className="text-sm text-gray-600">Costos Registrados</div>
-              </div>
+                                                     <div className="grid md:grid-cols-3 gap-6">
+            <div className="text-center">
+              <div className="text-2xl font-bold text-primary-600">${(totalMonthly || 0).toFixed(2)}</div>
+              <div className="text-sm text-gray-600">Total Mensual</div>
             </div>
-<<<<<<< HEAD
-=======
+            <div className="text-center">
+              <div className="text-2xl font-bold text-secondary-600">${(totalYearly || 0).toFixed(2)}</div>
+              <div className="text-sm text-gray-600">Total Anual</div>
+            </div>
             <div className="text-center">
               <div className="text-2xl font-bold text-gray-600">{fields.length}</div>
               <div className="text-sm text-gray-600">Costos Registrados</div>
             </div>
           </div>
           
-                     {/* Desglose detallado por frecuencia */}
-           <div className="mt-6 pt-6 border-t border-gray-200">
-             <h3 className="text-lg font-medium text-gray-900 mb-3">Desglose por Frecuencia de Pago</h3>
-             <div className="grid md:grid-cols-3 gap-4">
-               {/* Costos Mensuales - Siempre visible */}
-               <div className={`p-4 rounded-lg transition-all duration-200 ${
-                 costBreakdown.mensual > 0 
-                   ? 'bg-blue-50 border border-blue-200' 
-                   : 'bg-gray-50 border border-gray-200'
-               }`}>
-                 <div className="flex items-center justify-between mb-2">
-                   <div className={`text-sm font-medium ${
-                     costBreakdown.mensual > 0 ? 'text-blue-800' : 'text-gray-500'
-                   }`}>
-                     Costos Mensuales
-                   </div>
-                   <div className={`w-3 h-3 rounded-full ${
-                     costBreakdown.mensual > 0 ? 'bg-blue-500' : 'bg-gray-300'
-                   }`}></div>
-                 </div>
-                 <div className={`text-2xl font-bold ${
-                   costBreakdown.mensual > 0 ? 'text-blue-600' : 'text-gray-400'
-                 }`}>
-                   ${formatCurrency(costBreakdown.mensual)}
-                 </div>
-                 <div className={`text-xs ${
-                   costBreakdown.mensual > 0 ? 'text-blue-600' : 'text-gray-400'
-                 }`}>
-                   {costBreakdown.mensual > 0 ? 'Se pagan cada mes' : 'Sin costos mensuales'}
-                 </div>
-               </div>
-
-               {/* Costos Semestrales - Siempre visible */}
-               <div className={`p-4 rounded-lg transition-all duration-200 ${
-                 costBreakdown.semestral > 0 
-                   ? 'bg-green-50 border border-green-200' 
-                   : 'bg-gray-50 border border-gray-200'
-               }`}>
-                 <div className="flex items-center justify-between mb-2">
-                   <div className={`text-sm font-medium ${
-                     costBreakdown.semestral > 0 ? 'text-green-800' : 'text-gray-500'
-                   }`}>
-                     Costos Semestrales
-                   </div>
-                   <div className={`w-3 h-3 rounded-full ${
-                     costBreakdown.semestral > 0 ? 'bg-green-500' : 'bg-gray-300'
-                   }`}></div>
-                 </div>
-                 <div className={`text-2xl font-bold ${
-                   costBreakdown.semestral > 0 ? 'text-green-600' : 'text-gray-400'
-                 }`}>
-                   ${formatCurrency(costBreakdown.semestral)}
-                 </div>
-                 <div className={`text-xs ${
-                   costBreakdown.semestral > 0 ? 'text-green-600' : 'text-gray-400'
-                 }`}>
-                   {costBreakdown.semestral > 0 ? 'Se pagan cada 6 meses' : 'Sin costos semestrales'}
-                 </div>
-               </div>
-
-               {/* Costos Anuales - Siempre visible */}
-               <div className={`p-4 rounded-lg transition-all duration-200 ${
-                 costBreakdown.anual > 0 
-                   ? 'bg-purple-50 border border-purple-200' 
-                   : 'bg-gray-50 border border-gray-200'
-               }`}>
-                 <div className="flex items-center justify-between mb-2">
-                   <div className={`text-sm font-medium ${
-                     costBreakdown.anual > 0 ? 'text-purple-800' : 'text-gray-500'
-                   }`}>
-                     Costos Anuales
-                   </div>
-                   <div className={`w-3 h-3 rounded-full ${
-                     costBreakdown.anual > 0 ? 'bg-purple-500' : 'bg-gray-300'
-                   }`}></div>
-                 </div>
-                 <div className={`text-2xl font-bold ${
-                   costBreakdown.anual > 0 ? 'text-purple-600' : 'text-gray-400'
-                 }`}>
-                   ${formatCurrency(costBreakdown.anual)}
-                 </div>
-                 <div className={`text-xs ${
-                   costBreakdown.anual > 0 ? 'text-purple-600' : 'text-gray-400'
-                 }`}>
-                   {costBreakdown.anual > 0 ? 'Se pagan cada año' : 'Sin costos anuales'}
-                 </div>
-               </div>
-             </div>
-             
-             {/* Leyenda explicativa */}
-             <div className="mt-4 pt-4 border-t border-gray-200">
-               <div className="flex items-center justify-center space-x-6 text-xs text-gray-500">
-                 <div className="flex items-center space-x-2">
-                   <div className="w-3 h-3 rounded-full bg-blue-500"></div>
-                   <span>Con costos</span>
-                 </div>
-                 <div className="flex items-center space-x-2">
-                   <div className="w-3 h-3 rounded-full bg-gray-300"></div>
-                   <span>Sin costos</span>
-                 </div>
-               </div>
-             </div>
-           </div>
->>>>>>> fe29fa75
+          {/* Desglose detallado por frecuencia */}
+          <div className="mt-6 pt-6 border-t border-gray-200">
+            <h3 className="text-lg font-medium text-gray-900 mb-3">Desglose por Frecuencia de Pago</h3>
+            <div className="grid md:grid-cols-3 gap-4">
+              {/* Costos Mensuales - Siempre visible */}
+              <div className={`p-4 rounded-lg transition-all duration-200 ${
+                costBreakdown.mensual > 0 
+                  ? 'bg-blue-50 border border-blue-200' 
+                  : 'bg-gray-50 border border-gray-200'
+              }`}>
+                <div className="flex items-center justify-between mb-2">
+                  <div className={`text-sm font-medium ${
+                    costBreakdown.mensual > 0 ? 'text-blue-800' : 'text-gray-500'
+                  }`}>
+                    Costos Mensuales
+                  </div>
+                  <div className={`w-3 h-3 rounded-full ${
+                    costBreakdown.mensual > 0 ? 'bg-blue-500' : 'bg-gray-300'
+                  }`}></div>
+                </div>
+                <div className={`text-2xl font-bold ${
+                  costBreakdown.mensual > 0 ? 'text-blue-600' : 'text-gray-400'
+                }`}>
+                  ${formatCurrency(costBreakdown.mensual)}
+                </div>
+                <div className={`text-xs ${
+                  costBreakdown.mensual > 0 ? 'text-blue-600' : 'text-gray-400'
+                }`}>
+                  {costBreakdown.mensual > 0 ? 'Se pagan cada mes' : 'Sin costos mensuales'}
+                </div>
+              </div>
+
+              {/* Costos Semestrales - Siempre visible */}
+              <div className={`p-4 rounded-lg transition-all duration-200 ${
+                costBreakdown.semestral > 0 
+                  ? 'bg-green-50 border border-green-200' 
+                  : 'bg-gray-50 border border-gray-200'
+              }`}>
+                <div className="flex items-center justify-between mb-2">
+                  <div className={`text-sm font-medium ${
+                    costBreakdown.semestral > 0 ? 'text-green-800' : 'text-gray-500'
+                  }`}>
+                    Costos Semestrales
+                  </div>
+                  <div className={`w-3 h-3 rounded-full ${
+                    costBreakdown.semestral > 0 ? 'bg-green-500' : 'bg-gray-300'
+                  }`}></div>
+                </div>
+                <div className={`text-2xl font-bold ${
+                  costBreakdown.semestral > 0 ? 'text-green-600' : 'text-gray-400'
+                }`}>
+                  ${formatCurrency(costBreakdown.semestral)}
+                </div>
+                <div className={`text-xs ${
+                  costBreakdown.semestral > 0 ? 'text-green-600' : 'text-gray-400'
+                }`}>
+                  {costBreakdown.semestral > 0 ? 'Se pagan cada 6 meses' : 'Sin costos semestrales'}
+                </div>
+              </div>
+
+              {/* Costos Anuales - Siempre visible */}
+              <div className={`p-4 rounded-lg transition-all duration-200 ${
+                costBreakdown.anual > 0 
+                  ? 'bg-purple-50 border border-purple-200' 
+                  : 'bg-gray-300'
+              }`}>
+                <div className="flex items-center justify-between mb-2">
+                  <div className={`text-sm font-medium ${
+                    costBreakdown.anual > 0 ? 'text-purple-800' : 'text-gray-500'
+                  }`}>
+                    Costos Anuales
+                  </div>
+                  <div className={`w-3 h-3 rounded-full ${
+                    costBreakdown.anual > 0 ? 'bg-purple-500' : 'bg-gray-300'
+                  }`}></div>
+                </div>
+                <div className={`text-2xl font-bold ${
+                  costBreakdown.anual > 0 ? 'text-purple-600' : 'text-gray-400'
+                }`}>
+                  ${formatCurrency(costBreakdown.anual)}
+                </div>
+                <div className={`text-xs ${
+                  costBreakdown.anual > 0 ? 'text-purple-600' : 'text-gray-400'
+                }`}>
+                  {costBreakdown.anual > 0 ? 'Se pagan cada año' : 'Sin costos anuales'}
+                </div>
+              </div>
+            </div>
+            
+            {/* Leyenda explicativa */}
+            <div className="mt-4 pt-4 border-t border-gray-200">
+              <div className="flex items-center justify-center space-x-6 text-xs text-gray-500">
+                <div className="flex items-center space-x-2">
+                  <div className="w-3 h-3 rounded-full bg-blue-500"></div>
+                  <span>Con costos</span>
+                </div>
+                <div className="flex items-center space-x-2">
+                  <div className="w-3 h-3 rounded-full bg-gray-300"></div>
+                  <span>Sin costos</span>
+                </div>
+              </div>
+            </div>
+          </div>
         </div>
 
         {/* Formulario de costos */}
@@ -749,72 +711,43 @@
                       )}
                     </div>
 
-<<<<<<< HEAD
-                                         {/* Monto */}
-                     <div>
-                       <label className="block text-sm font-medium text-gray-700 mb-2">
-                         Monto (USD) *
-                       </label>
-                       <Controller
-                         name={`costs.${index}.amount`}
-                         control={control}
-                         render={({ field }) => (
-                           <input
-                             {...field}
-                             type="number"
-                             min="0.01"
-                             step="0.01"
-                             className={`w-full px-4 py-3 border rounded-lg focus:ring-2 focus:ring-primary-500 focus:border-transparent ${
-                               errors.costs?.[index]?.amount ? 'border-red-500' : 'border-gray-300'
-                             }`}
-                             placeholder="0.00"
-                                                           onBlur={() => {
+                      {/* Monto */}
+                      <div>
+                        <label className="block text-sm font-medium text-gray-700 mb-2">
+                          Monto (USD) *
+                        </label>
+                        <Controller
+                          name={`costs.${index}.amount`}
+                          control={control}
+                          render={({ field }) => (
+                            <input
+                              {...field}
+                              type="number"
+                              min="0.01"
+                              step="0.01"
+                              value={field.value || ''}
+                              onChange={(e) => {
+                                const value = e.target.value;
+                                // Convertir a número o mantener string vacío para validación
+                                const numValue = value === '' ? '' : Number(value);
+                                field.onChange(numValue);
+                              }}
+                              className={`w-full px-4 py-3 border rounded-lg focus:ring-2 focus:ring-primary-500 focus:border-transparent ${
+                                errors.costs?.[index]?.amount ? 'border-red-500' : 'border-gray-300'
+                              }`}
+                              placeholder="0.00"
+                              onBlur={() => {
                                 validateCost(index);
                                 // Forzar actualización de totales SOLO cuando termine de escribir
                                 setForceUpdate(prev => prev + 1);
                               }}
-                           />
-                         )}
-                       />
-                       {errors.costs?.[index]?.amount && (
-                         <p className="mt-1 text-sm text-red-600">{errors.costs[index]?.amount?.message}</p>
-                       )}
-                     </div>
-=======
-                    {/* Monto */}
-                    <div>
-                      <label className="block text-sm font-medium text-gray-700 mb-2">
-                        Monto (USD) *
-                      </label>
-                      <Controller
-                        name={`costs.${index}.amount`}
-                        control={control}
-                        render={({ field }) => (
-                          <input
-                            {...field}
-                            type="number"
-                            min="0.01"
-                            step="0.01"
-                            value={field.value || ''}
-                            onChange={(e) => {
-                              const value = e.target.value;
-                              // Convertir a número o mantener string vacío para validación
-                              const numValue = value === '' ? '' : Number(value);
-                              field.onChange(numValue);
-                            }}
-                            className={`w-full px-4 py-3 border rounded-lg focus:ring-2 focus:ring-primary-500 focus:border-transparent ${
-                              errors.costs?.[index]?.amount ? 'border-red-500' : 'border-gray-300'
-                            }`}
-                            placeholder="0.00"
-                            onBlur={() => validateCost(index)}
-                          />
+                            />
+                          )}
+                        />
+                        {errors.costs?.[index]?.amount && (
+                          <p className="mt-1 text-sm text-red-600">{errors.costs[index]?.amount?.message}</p>
                         )}
-                      />
-                      {errors.costs?.[index]?.amount && (
-                        <p className="mt-1 text-sm text-red-600">{errors.costs[index]?.amount?.message}</p>
-                      )}
-                    </div>
->>>>>>> fe29fa75
+                      </div>
 
                     {/* Frecuencia */}
                     <div>
@@ -892,112 +825,62 @@
                     </div>
                   )}
 
-<<<<<<< HEAD
                   {/* Resumen del costo */}
                   <div className="mt-4 p-3 bg-gray-50 rounded-lg">
                     <div className="flex items-center justify-between text-sm">
-                      <span className="text-gray-600">Costo mensual equivalente:</span>
+                      <span className="text-gray-600">
+                        {(() => {
+                          const cost = watchedCosts[index];
+                          switch (cost.frequency) {
+                            case 'mensual':
+                              return 'Costo mensual:';
+                            case 'semestral':
+                              return 'Costo mensual equivalente:';
+                            case 'anual':
+                              return 'Costo mensual equivalente:';
+                            default:
+                              return 'Costo mensual equivalente:';
+                          }
+                        })()}
+                      </span>
                       <span className="font-semibold text-gray-900">
-                                                 ${(() => {
-                           const cost = watchedCosts[index];
-                           const amount = typeof cost.amount === 'string' ? parseFloat(cost.amount) : cost.amount;
-                           if (cost.frequency === 'mensual') return amount;
-                           if (cost.frequency === 'semestral') return (amount / 6).toFixed(2);
-                           return (amount / 12).toFixed(2);
-                         })()}
+                        ${(() => {
+                          const cost = watchedCosts[index];
+                          const amount = typeof cost.amount === 'string' ? parseFloat(cost.amount) : cost.amount;
+                          if (cost.frequency === 'mensual') return amount;
+                          if (cost.frequency === 'semestral') return (amount / 6).toFixed(2);
+                          return (amount / 12).toFixed(2);
+                        })()}
                       </span>
                     </div>
+                    
+                    {/* Mostrar también el costo total según la frecuencia */}
+                    {watchedCosts[index]?.frequency !== 'mensual' && (
+                      <div className="flex items-center justify-between text-sm mt-2 pt-2 border-t border-gray-200">
+                        <span className="text-gray-600">
+                          {(() => {
+                            const cost = watchedCosts[index];
+                            switch (cost.frequency) {
+                              case 'semestral':
+                                return 'Costo semestral total:';
+                              case 'anual':
+                                return 'Costo anual total:';
+                              default:
+                                return 'Costo total:';
+                            }
+                          })()}
+                        </span>
+                        <span className="font-semibold text-gray-900">
+                          ${watchedCosts[index]?.amount || '0.00'}
+                        </span>
+                      </div>
+                    )}
                   </div>
-=======
-                                     {/* Resumen del costo */}
-                   <div className="mt-4 p-3 bg-gray-50 rounded-lg">
-                     <div className="flex items-center justify-between text-sm">
-                       <span className="text-gray-600">
-                         {(() => {
-                           const cost = watchedCosts[index];
-                           switch (cost.frequency) {
-                             case 'mensual':
-                               return 'Costo mensual:';
-                             case 'semestral':
-                               return 'Costo mensual equivalente:';
-                             case 'anual':
-                               return 'Costo mensual equivalente:';
-                             default:
-                               return 'Costo mensual equivalente:';
-                           }
-                         })()}
-                       </span>
-                       <span className="font-semibold text-gray-900">
-                         ${(() => {
-                           const cost = watchedCosts[index];
-                           if (cost.frequency === 'mensual') return cost.amount;
-                           if (cost.frequency === 'semestral') return (cost.amount / 6).toFixed(2);
-                           return (cost.amount / 12).toFixed(2);
-                         })()}
-                       </span>
-                     </div>
-                     
-                     {/* Mostrar también el costo total según la frecuencia */}
-                     {watchedCosts[index]?.frequency !== 'mensual' && (
-                       <div className="flex items-center justify-between text-sm mt-2 pt-2 border-t border-gray-200">
-                         <span className="text-gray-600">
-                           {(() => {
-                             const cost = watchedCosts[index];
-                             switch (cost.frequency) {
-                               case 'semestral':
-                                 return 'Costo semestral total:';
-                               case 'anual':
-                                 return 'Costo anual total:';
-                               default:
-                                 return 'Costo total:';
-                             }
-                           })()}
-                         </span>
-                         <span className="font-semibold text-gray-900">
-                           ${watchedCosts[index]?.amount || '0.00'}
-                         </span>
-                       </div>
-                     )}
-                   </div>
->>>>>>> fe29fa75
                 </div>
               ))}
             </div>
           </div>
 
-<<<<<<< HEAD
-                                           {/* Botones de acción */}
-            <div className="flex justify-between items-center pt-6">
-             
-             <button
-               type="button"
-               onClick={() => navigate('/business-setup')}
-               className="px-6 py-3 text-gray-600 border border-gray-300 rounded-lg hover:bg-gray-50 transition-colors flex items-center space-x-2"
-             >
-               <ArrowLeft className="w-4 h-4" />
-               <span>Paso Anterior</span>
-             </button>
-             
-             <button
-               type="submit"
-               disabled={!isValid || isSubmitting}
-               className="px-8 py-3 bg-primary-600 text-white rounded-lg hover:bg-primary-700 disabled:opacity-50 disabled:cursor-not-allowed transition-colors flex items-center space-x-2"
-             >
-               {isSubmitting ? (
-                 <>
-                   <div className="w-4 h-4 border-2 border-white border-t-transparent rounded-full animate-spin"></div>
-                   <span>Guardando...</span>
-                 </>
-               ) : (
-                 <>
-                   <Save className="w-4 h-4" />
-                   <span>Guardar y Continuar</span>
-                   <ArrowRight className="w-4 h-4" />
-                 </>
-               )}
-             </button>
-           </div>
-=======
           {/* Botones de acción */}
           <div className="flex justify-between items-center pt-6">
             <button
@@ -1010,15 +893,24 @@
             </button>
             
             <button
-              type="button"
-              onClick={() => setShowResultsModal(true)}
-              className="px-8 py-3 bg-primary-600 text-white rounded-lg hover:bg-primary-700 transition-colors flex items-center space-x-2"
+              type="submit"
+              disabled={!isValid || isSubmitting}
+              className="px-8 py-3 bg-primary-600 text-white rounded-lg hover:bg-primary-700 disabled:opacity-50 disabled:cursor-not-allowed transition-colors flex items-center space-x-2"
             >
-              <BarChart3 className="w-4 h-4" />
-              <span>Ver Resultados</span>
+              {isSubmitting ? (
+                <>
+                  <div className="w-4 h-4 border-2 border-white border-t-transparent rounded-full animate-spin"></div>
+                  <span>Guardando...</span>
+                </>
+              ) : (
+                <>
+                  <Save className="w-4 h-4" />
+                  <span>Guardar y Continuar</span>
+                  <ArrowRight className="w-4 h-4" />
+                </>
+              )}
             </button>
           </div>
->>>>>>> fe29fa75
         </form>
       </div>
     </MainLayout>
