import { useState, useEffect } from 'react';
import { useNavigate } from 'react-router-dom';
import { MainLayout } from '../../../../shared/infrastructure/components/MainLayout';
import { useForm, Controller, useFieldArray } from 'react-hook-form';
import { zodResolver } from '@hookform/resolvers/zod';
import { z } from 'zod';
import { 
  Calculator, 
  Plus, 
  Trash2, 
  AlertTriangle,
  CheckCircle,
  Save,
  ArrowRight,
  ArrowLeft,
  X,
  BarChart3
} from 'lucide-react';
import toast from 'react-hot-toast';
import { useCategorias } from '../hooks/useCategorias';
import { CategoriaSelector } from '../components/CategoriaSelector';
import { LocalStorageService } from '../../../../shared/services/localStorage.service';
import type { CostosFijosData } from '../../../../shared/services/localStorage.service';
import { AiAnalysisBackendService } from '../../../../shared/services/aiAnalysisBackend.service';
import { apiService } from '../../../../shared/infrastructure/services/api.service';


// Esquema de validación para costos fijos
const fixedCostSchema = z.object({
  costs: z.array(z.object({
    name: z.string().min(3, 'El nombre del costo debe tener al menos 3 caracteres'),
    description: z.string().optional(),
    amount: z.number().min(0.01, 'El monto debe ser mayor a 0'),
    frequency: z.enum(['mensual', 'semestral', 'anual']),
    category: z.string().min(1, 'Selecciona una categoría'),
  })).min(0), // Permite lista vacía - el usuario puede guardar sin costos si lo desea
});

type FixedCostForm = z.infer<typeof fixedCostSchema>;

// Las categorías se cargarán dinámicamente desde el backend
const getCostCategories = (costTypes: any[]) => {
  return costTypes.map(type => ({
    value: type.tipo_costo_id.toString(),
    label: type.nombre,
    icon: '💰', // Icono genérico
    description: type.descripcion || 'Tipo de costo'
  }));
};

const frequencyOptions = [
  { value: 'mensual', label: 'Mensual', multiplier: 1 },
  { value: 'semestral', label: 'Semestral', multiplier: 6 },
  { value: 'anual', label: 'Anual', multiplier: 12 },
];

// Simulación de validación con IA
const validateCostWithAI = (cost: any, costTypes: any[]) => {
  const validations = [];
  
<<<<<<< HEAD
  // Obtener el nombre de la categoría para la validación
  const categoryName = costTypes.find(type => type.tipo_costo_id.toString() === cost.category)?.nombre?.toLowerCase() || '';
  
  // Validaciones basadas en rangos típicos del mercado ecuatoriano
  const marketRanges: Record<string, { min: number; max: number; unit: string }> = {
    'arriendo': { min: 800, max: 5000, unit: 'USD/mes' },
    'renta': { min: 800, max: 5000, unit: 'USD/mes' },
    'local': { min: 800, max: 5000, unit: 'USD/mes' },
    'sueldos': { min: 425, max: 2000, unit: 'USD/mes por empleado' },
    'salarios': { min: 425, max: 2000, unit: 'USD/mes por empleado' },
    'personal': { min: 425, max: 2000, unit: 'USD/mes por empleado' },
    'servicios': { min: 150, max: 800, unit: 'USD/mes' },
    'básicos': { min: 150, max: 800, unit: 'USD/mes' },
    'publicidad': { min: 200, max: 2000, unit: 'USD/mes' },
    'marketing': { min: 200, max: 2000, unit: 'USD/mes' },
    'licencias': { min: 50, max: 500, unit: 'USD/año' },
    'permisos': { min: 50, max: 500, unit: 'USD/año' },
    'seguros': { min: 100, max: 800, unit: 'USD/mes' },
    'mantenimiento': { min: 100, max: 1000, unit: 'USD/mes' },
    'transporte': { min: 200, max: 1500, unit: 'USD/mes' },
  };

  // Buscar coincidencias en el nombre de la categoría
  let range = null;
  for (const [key, value] of Object.entries(marketRanges)) {
    if (categoryName.includes(key)) {
      range = value;
      break;
    }
  }

  if (range) {
    const monthlyAmount = cost.frequency === 'mensual' ? cost.amount : 
                         cost.frequency === 'semestral' ? cost.amount / 6 : 
                         cost.amount / 12;
    
    if (monthlyAmount < range.min) {
      validations.push({
        type: 'warning',
        message: `El costo parece estar por debajo del rango típico del mercado (${range.min}-${range.max} ${range.unit})`,
        severity: 'low'
      });
    } else if (monthlyAmount > range.max) {
      validations.push({
        type: 'error',
        message: `El costo está significativamente por encima del rango típico del mercado (${range.min}-${range.max} ${range.unit})`,
        severity: 'high'
      });
    } else {
      validations.push({
        type: 'success',
        message: 'El costo está dentro del rango esperado del mercado',
        severity: 'none'
      });
    }
=======
  // Validaciones básicas para cualquier categoría
  const monthlyAmount = cost.frequency === 'mensual' ? cost.amount : 
                       cost.frequency === 'semestral' ? cost.amount / 6 : 
                       cost.amount / 12;
  
  // Validaciones generales de mercado ecuatoriano
  if (monthlyAmount < 50) {
    validations.push({
      type: 'warning',
      message: `El costo ${cost.frequency === 'mensual' ? 'mensual' : 'mensual equivalente'} parece estar por debajo del rango típico del mercado`,
      severity: 'low'
    });
  } else if (monthlyAmount > 10000) {
    validations.push({
      type: 'error',
      message: `El costo ${cost.frequency === 'mensual' ? 'mensual' : 'mensual equivalente'} está significativamente por encima del rango típico del mercado`,
      severity: 'high'
    });
  } else {
    validations.push({
      type: 'success',
      message: `El costo ${cost.frequency === 'mensual' ? 'mensual' : 'mensual equivalente'} está dentro del rango esperado del mercado`,
      severity: 'none'
    });
>>>>>>> 4b8dd250
  }

  return validations;
};

// Función de utilidad para formatear números de manera segura
const formatCurrency = (value: number | string | undefined): string => {
  const numValue = Number(value);
  if (!Number.isFinite(numValue) || numValue < 0) {
    return '0.00';
  }
  return numValue.toFixed(2);
};

export function FixedCostsPage() {
  const navigate = useNavigate();
  const [isSubmitting, setIsSubmitting] = useState(false);
  const [aiValidations, setAiValidations] = useState<Record<number, any[]>>({});
<<<<<<< HEAD
  const [negocioId, setNegocioId] = useState<number>(16); // Usar el negocio que creamos
  const [costTypes, setCostTypes] = useState<any[]>([]);
  const [isLoading, setIsLoading] = useState(false);
=======
  const [showResultsModal, setShowResultsModal] = useState(false);
  
  // Hook para cargar categorías desde el backend
  const { categorias, loading: categoriasLoading, error: categoriasError } = useCategorias();
>>>>>>> 4b8dd250

  const {
    control,
    handleSubmit,
    watch,
    setValue,
    formState: { errors, isValid },
  } = useForm<FixedCostForm>({
<<<<<<< HEAD
    resolver: zodResolver(fixedCostSchema),
    defaultValues: {
      costs: [
        {
          name: 'Arriendo del Local',
          description: 'Renta mensual del local comercial',
          amount: 1200,
          frequency: 'mensual',
          category: '',
        }
      ],
    },
  });
=======
     resolver: zodResolver(fixedCostSchema),
     defaultValues: {
       costs: [], // Lista vacía - el usuario agregará costos según necesite
     },
   });
>>>>>>> 4b8dd250

  const { fields, append, remove } = useFieldArray({
    control,
    name: 'costs',
  });

  const watchedCosts = watch('costs');

  // Calcular totales - CORREGIDO para sumar todos los costos
  const calculateTotals = () => {
    let totalMonthly = 0;
    let totalYearly = 0;
    let costBreakdown = {
      mensual: 0,
      semestral: 0,
      anual: 0
    };

    watchedCosts.forEach((cost) => {
      // Asegurar que amount sea un número válido
      const amount = Number(cost.amount) || 0;
      
      if (isNaN(amount) || amount <= 0) {
        return; // Saltar costos inválidos
      }

      let monthlyAmount = amount;
      if (cost.frequency === 'semestral') monthlyAmount = amount / 6;
      if (cost.frequency === 'anual') monthlyAmount = amount / 12;
      
      totalMonthly += monthlyAmount;
      totalYearly += monthlyAmount * 12;
      
      // Acumular por frecuencia para el desglose
      costBreakdown[cost.frequency as keyof typeof costBreakdown] += amount;
    });

    return { totalMonthly, totalYearly, costBreakdown };
  };

  const { totalMonthly, totalYearly, costBreakdown } = calculateTotals();

  // Limpiar validaciones cuando cambien los costos
  useEffect(() => {
    // Limpiar validaciones de costos que ya no existen
    const currentIndexes = Object.keys(watchedCosts).map(Number);
    setAiValidations(prev => {
      const newValidations: Record<number, any[]> = {};
      currentIndexes.forEach(index => {
        if (prev[index]) {
          newValidations[index] = prev[index];
        }
      });
      return newValidations;
    });
  }, [watchedCosts.length]);

  // Cargar SOLO las categorías disponibles del backend
  useEffect(() => {
    const loadInitialData = async () => {
      try {
        setIsLoading(true);

        console.log('🔍 Intentando conectar con el backend...');
        
        // SOLO cargar tipos de costo (categorías disponibles)
        console.log('📋 Cargando categorías disponibles...');
        const costTypesResponse = await apiService.getCostTypes();
        console.log('✅ Respuesta categorías:', costTypesResponse);
        
        if (costTypesResponse.data) {
          setCostTypes(costTypesResponse.data);
          console.log(`📊 ${costTypesResponse.data.length} categorías cargadas`);
        } else {
          console.warn('⚠️ No se recibieron categorías del backend');
          setCostTypes([]);
        }
        
        // NO cargar costos existentes - el usuario los ingresará manualmente
        
      } catch (error) {
        console.error('💥 Error cargando categorías:', error);
        const errorMessage = error instanceof Error ? error.message : 'Error desconocido';
        console.error('Error de conexión:', errorMessage);
        toast.error('Error al cargar las categorías disponibles');
        
        // Fallback: usar categorías hardcodeadas si falla la conexión
        setCostTypes([
          { tipo_costo_id: 1, nombre: 'Arriendo/Renta del Local', descripcion: 'Pago mensual del local' },
          { tipo_costo_id: 2, nombre: 'Sueldos y Salarios', descripcion: 'Remuneraciones del personal' },
          { tipo_costo_id: 3, nombre: 'Servicios Básicos', descripcion: 'Luz, agua, internet, etc.' },
          { tipo_costo_id: 4, nombre: 'Publicidad y Marketing', descripcion: 'Campañas publicitarias' },
          { tipo_costo_id: 5, nombre: 'Otros Costos', descripcion: 'Costos adicionales' },
        ]);
      } finally {
        setIsLoading(false);
      }
    };

    loadInitialData();
  }, []); // Solo se ejecuta una vez al cargar la página

  // Validar costo con IA - CORREGIDO para usar categorías del backend
  const validateCost = (index: number) => {
    const cost = watchedCosts[index];
<<<<<<< HEAD
    if (cost.name && cost.amount && cost.category && costTypes.length > 0) {
      const validations = validateCostWithAI(cost, costTypes);
=======
    if (cost?.name && cost?.amount && cost?.category && 
        Number.isFinite(Number(cost.amount)) && Number(cost.amount) > 0) {
      const validations = validateCostWithAI(cost);
>>>>>>> 4b8dd250
      setAiValidations(prev => ({ ...prev, [index]: validations }));
    }
  };

  const addNewCost = () => {
    append({
      name: '',
      description: '',
      amount: 0,
      frequency: 'mensual',
      category: '',
    });
  };

  const onSubmit = async (data: FixedCostForm) => {
    setIsSubmitting(true);
    
    try {
      console.log('🚀 Guardando costos fijos...', data.costs);
      
      // Guardar cada costo en el backend
      const savePromises = data.costs.map(async (cost) => {
        // Mapear el formato del frontend al formato del backend
        const backendCostData = {
          negocioId: negocioId,
          tipoCostoId: parseInt(cost.category), // Convertir string a number
          nombre: cost.name,
          descripcion: cost.description || '',
          monto: cost.amount,
          frecuencia: cost.frequency,
          activo: true
        };
        
        console.log('📤 Enviando costo al backend:', backendCostData);
        return apiService.createFixedCost(backendCostData);
      });
      
      // Esperar a que se guarden todos los costos
      const results = await Promise.all(savePromises);
      console.log('✅ Costos guardados:', results);
      
      toast.success(`¡${data.costs.length} costos fijos guardados exitosamente en la base de datos!`);
      
      // Navegar al siguiente paso
      navigate('/variable-costs');
    } catch (error) {
      console.error('❌ Error al guardar los costos fijos:', error);
      toast.error('Error al guardar los costos fijos en la base de datos');
    } finally {
      setIsSubmitting(false);
    }
  };

  const getValidationIcon = (validations: any[]) => {
    if (validations.length === 0) return null;
    
    const hasError = validations.some(v => v.type === 'error');
    const hasWarning = validations.some(v => v.type === 'warning');
    
    if (hasError) return <AlertTriangle className="w-5 h-5 text-red-500" />;
    if (hasWarning) return <AlertTriangle className="w-5 h-5 text-yellow-500" />;
    return <CheckCircle className="w-5 h-5 text-green-500" />;
  };

  const getValidationColor = (validations: any[]) => {
    if (validations.length === 0) return 'border-gray-200';
    
    const hasError = validations.some(v => v.type === 'error');
    const hasWarning = validations.some(v => v.type === 'warning');
    
    if (hasError) return 'border-red-200 bg-red-50';
    if (hasWarning) return 'border-yellow-200 bg-yellow-50';
    return 'border-green-200 bg-green-50';
  };

<<<<<<< HEAD
  return (
    <MainLayout>
=======
  // Función para guardar costos fijos en localStorage
  const guardarCostosFijos = async (): Promise<void> => {
    try {
      const dataToSave: CostosFijosData = {
        costos: watchedCosts,
        totalMonthly,
        totalYearly,
        costBreakdown,
        fechaGuardado: new Date().toISOString(),
        negocioId: LocalStorageService.obtenerNegocioActual() || undefined
      };

      // Guardar costos fijos en localStorage
      LocalStorageService.guardarCostosFijos(dataToSave);
      
      // 🏢 COMBINAR INFORMACIÓN DEL NEGOCIO CON COSTOS FIJOS
      console.log('🚀 [FIXED_COSTS] ===== COMBINANDO DATOS DEL NEGOCIO =====');
      
      try {
        // Importar dinámicamente la utilidad de combinación
        const { generateCompleteBusinessData, printCompleteBusinessData } = await import('../../../../shared/utils/businessDataCombiner');
        
        // Generar datos completos combinados
        const completeBusinessData = generateCompleteBusinessData();
        
        // Imprimir en consola el JSON completo
        console.log('📊 [FIXED_COSTS] DATOS COMPLETOS DEL NEGOCIO (JSON):');
        console.log(JSON.stringify(completeBusinessData, null, 2));
        
        // También imprimir con formato bonito usando la utilidad
        printCompleteBusinessData(true);
        
        console.log('✅ [FIXED_COSTS] Datos del negocio combinados y mostrados en consola exitosamente');
        
        // 🤖 ANÁLISIS DE IA DEL BACKEND
        console.log('🤖 [FIXED_COSTS] ===== INICIANDO ANÁLISIS DE IA DEL BACKEND =====');
        
        try {
          // Ejecutar análisis completo con IA del backend
          const aiAnalysisResult = await AiAnalysisBackendService.executeCompleteAnalysis(completeBusinessData);
          
          if (aiAnalysisResult.success) {
            console.log('✅ [FIXED_COSTS] Análisis de IA del backend completado exitosamente');
            console.log('📊 [FIXED_COSTS] RESPUESTA DE LA IA:');
            console.log(aiAnalysisResult.respuesta);
            
            // Mostrar toast de éxito del análisis de IA
            toast.success('¡Análisis de IA completado! Revisa la consola para ver el diagnóstico financiero.');
            
          } else {
          console.warn('⚠️ [FIXED_COSTS] Análisis de IA del backend falló:', aiAnalysisResult.error);
          toast.error('Análisis de IA falló, pero los costos se guardaron correctamente');
        }
        
      } catch (aiError) {
        console.error('❌ [FIXED_COSTS] Error en análisis de IA del backend:', aiError);
        toast.error('Error en análisis de IA, pero los costos se guardaron correctamente');
      }
      
      console.log('🤖 [FIXED_COSTS] ===== FIN DEL ANÁLISIS DE IA DEL BACKEND =====');
      
    } catch (importError) {
      console.warn('⚠️ [FIXED_COSTS] No se pudo importar la utilidad de combinación:', importError);
      console.log('📊 [FIXED_COSTS] Mostrando datos básicos combinados:');
      
      // Fallback: mostrar datos básicos combinados
      const basicCombinedData = {
        negocio: {
          nombre: 'No disponible (verificar businessNameStorage)',
          fechaCombinacion: new Date().toISOString()
        },
        costosFijos: dataToSave,
        metadata: {
          tipo: 'Combinación básica',
          timestamp: Date.now(),
          version: '1.0.0'
        }
      };
      
      console.log('📊 [FIXED_COSTS] DATOS BÁSICOS COMBINADOS:');
      console.log(JSON.stringify(basicCombinedData, null, 2));
    }
      
      toast.success('¡Costos fijos guardados exitosamente!');
      
      // Cerrar el modal después de guardar
      setShowResultsModal(false);
      
      // Opcional: Navegar al siguiente paso
      // navigate('/variable-costs');
      
    } catch (error) {
      console.error('Error al guardar costos fijos:', error);
      toast.error('Error al guardar los costos fijos');
    }
  };

  // Componente del modal de resultados
  const ResultsModal = () => {
    if (!showResultsModal) return null;

    return (
      <div className="fixed inset-0 bg-black bg-opacity-50 flex items-center justify-center z-50 p-4">
        <div className="bg-white rounded-xl shadow-2xl max-w-4xl w-full max-h-[90vh] overflow-y-auto">
          {/* Header del modal */}
          <div className="flex items-center justify-between p-6 border-b border-gray-200">
            <div className="flex items-center space-x-3">
              <BarChart3 className="w-8 h-8 text-primary-600" />
              <div>
                <h2 className="text-2xl font-bold text-gray-900">Resultados de Costos Fijos</h2>
                <p className="text-gray-600">Resumen completo de costos por frecuencia</p>
              </div>
            </div>
            <button
              onClick={() => setShowResultsModal(false)}
              className="p-2 text-gray-400 hover:text-gray-600 hover:bg-gray-100 rounded-lg transition-colors"
            >
              <X className="w-6 h-6" />
            </button>
          </div>

          {/* Contenido del modal */}
          <div className="p-6 space-y-6">
            {/* Resumen general */}
            <div className="bg-gradient-to-r from-primary-50 to-secondary-50 rounded-lg p-6">
              <h3 className="text-lg font-semibold text-gray-900 mb-4">Resumen General</h3>
              <div className="grid md:grid-cols-3 gap-6">
                <div className="text-center">
                  <div className="text-3xl font-bold text-primary-600">
                    ${formatCurrency(totalMonthly)}
                  </div>
                  <div className="text-sm text-gray-600">Total Mensual</div>
                </div>
                <div className="text-center">
                  <div className="text-3xl font-bold text-secondary-600">
                    ${formatCurrency(totalYearly)}
                  </div>
                  <div className="text-sm text-gray-600">Total Anual</div>
                </div>
                <div className="text-center">
                  <div className="text-3xl font-bold text-gray-600">{fields.length}</div>
                  <div className="text-sm text-gray-600">
                    {fields.length === 0 ? 'Sin costos' : 'Costos Registrados'}
                  </div>
                </div>
              </div>
            </div>

            {/* Desglose por frecuencia */}
            <div className="bg-white border border-gray-200 rounded-lg p-6">
              <h3 className="text-lg font-semibold text-gray-900 mb-4">Desglose por Frecuencia de Pago</h3>
              <div className="grid md:grid-cols-3 gap-4">
                {/* Costos Mensuales */}
                <div className={`p-4 rounded-lg transition-all duration-200 ${
                  costBreakdown.mensual > 0 
                    ? 'bg-blue-50 border border-blue-200' 
                    : 'bg-gray-50 border border-gray-200'
                }`}>
                  <div className="flex items-center justify-between mb-2">
                    <div className={`text-sm font-medium ${
                      costBreakdown.mensual > 0 ? 'text-blue-800' : 'text-gray-500'
                    }`}>
                      Costos Mensuales
                    </div>
                    <div className={`w-3 h-3 rounded-full ${
                      costBreakdown.mensual > 0 ? 'bg-blue-500' : 'bg-gray-300'
                    }`}></div>
                  </div>
                  <div className={`text-2xl font-bold ${
                    costBreakdown.mensual > 0 ? 'text-blue-600' : 'text-gray-400'
                  }`}>
                    ${formatCurrency(costBreakdown.mensual)}
                  </div>
                  <div className={`text-xs ${
                    costBreakdown.mensual > 0 ? 'text-blue-600' : 'text-gray-400'
                  }`}>
                    {costBreakdown.mensual > 0 ? 'Se pagan cada mes' : 'Sin costos mensuales'}
                  </div>
                </div>

                {/* Costos Semestrales */}
                <div className={`p-4 rounded-lg transition-all duration-200 ${
                  costBreakdown.semestral > 0 
                    ? 'bg-green-50 border border-green-200' 
                    : 'bg-gray-50 border border-gray-200'
                }`}>
                  <div className="flex items-center justify-between mb-2">
                    <div className={`text-sm font-medium ${
                      costBreakdown.semestral > 0 ? 'text-green-800' : 'text-gray-500'
                    }`}>
                      Costos Semestrales
                    </div>
                    <div className={`w-3 h-3 rounded-full ${
                      costBreakdown.semestral > 0 ? 'bg-green-500' : 'bg-gray-300'
                    }`}></div>
                  </div>
                  <div className={`text-2xl font-bold ${
                    costBreakdown.semestral > 0 ? 'text-green-600' : 'text-gray-400'
                  }`}>
                    ${formatCurrency(costBreakdown.semestral)}
                  </div>
                  <div className={`text-xs ${
                    costBreakdown.semestral > 0 ? 'text-green-600' : 'text-gray-400'
                  }`}>
                    {costBreakdown.semestral > 0 ? 'Se pagan cada 6 meses' : 'Sin costos semestrales'}
                  </div>
                </div>

                {/* Costos Anuales */}
                <div className={`p-4 rounded-lg transition-all duration-200 ${
                  costBreakdown.anual > 0 
                    ? 'bg-purple-50 border border-purple-200' 
                    : 'bg-gray-50 border border-gray-200'
                }`}>
                  <div className="flex items-center justify-between mb-2">
                    <div className={`text-sm font-medium ${
                      costBreakdown.anual > 0 ? 'text-purple-800' : 'text-gray-500'
                    }`}>
                      Costos Anuales
                    </div>
                    <div className={`w-3 h-3 rounded-full ${
                      costBreakdown.anual > 0 ? 'bg-purple-500' : 'bg-gray-300'
                    }`}></div>
                  </div>
                  <div className={`text-2xl font-bold ${
                    costBreakdown.anual > 0 ? 'text-purple-600' : 'text-gray-400'
                  }`}>
                    ${formatCurrency(costBreakdown.anual)}
                  </div>
                  <div className={`text-xs ${
                    costBreakdown.anual > 0 ? 'text-purple-600' : 'text-gray-400'
                  }`}>
                    {costBreakdown.anual > 0 ? 'Se pagan cada año' : 'Sin costos anuales'}
                  </div>
                </div>
              </div>
            </div>

            {/* Lista detallada de costos */}
            {fields.length > 0 && (
              <div className="bg-white border border-gray-200 rounded-lg p-6">
                <h3 className="text-lg font-semibold text-gray-900 mb-4">Lista Detallada de Costos</h3>
                <div className="space-y-4">
                  {fields.map((field, index) => {
                    const cost = watchedCosts[index];
                    if (!cost) return null;
                    
                    return (
                      <div key={field.id} className="border border-gray-200 rounded-lg p-4">
                        <div className="flex items-start justify-between mb-3">
                          <div>
                            <h4 className="font-semibold text-gray-900">{cost.name || `Costo #${index + 1}`}</h4>
                            {cost.description && (
                              <p className="text-sm text-gray-600 mt-1">{cost.description}</p>
                            )}
                          </div>
                          <div className="text-right">
                            <div className="text-lg font-bold text-gray-900">
                              ${formatCurrency(cost.amount)}
                            </div>
                            <div className={`text-xs px-2 py-1 rounded-full ${
                              cost.frequency === 'mensual' ? 'bg-blue-100 text-blue-800' :
                              cost.frequency === 'semestral' ? 'bg-green-100 text-green-800' :
                              'bg-purple-100 text-purple-800'
                            }`}>
                              {cost.frequency === 'mensual' ? 'Mensual' :
                               cost.frequency === 'semestral' ? 'Semestral' : 'Anual'}
                            </div>
                          </div>
                        </div>
                        
                        {/* Información adicional del costo */}
                        <div className="grid md:grid-cols-2 gap-4 text-sm">
                          <div>
                            <span className="text-gray-600">Categoría:</span>
                            <span className="ml-2 font-medium text-gray-900">
                              {cost.category || 'No seleccionada'}
                            </span>
                          </div>
                          <div>
                            <span className="text-gray-600">Costo mensual equivalente:</span>
                            <span className="ml-2 font-medium text-gray-900">
                              ${(() => {
                                if (cost.frequency === 'mensual') return formatCurrency(cost.amount);
                                if (cost.frequency === 'semestral') return formatCurrency(cost.amount / 6);
                                return formatCurrency(cost.amount / 12);
                              })()}
                            </span>
                          </div>
                        </div>
                      </div>
                    );
                  })}
                </div>
              </div>
            )}

            {/* Mensaje cuando no hay costos */}
            {fields.length === 0 && (
              <div className="text-center py-8 bg-gray-50 rounded-lg border-2 border-dashed border-gray-300">
                <Calculator className="w-16 h-16 text-gray-400 mx-auto mb-4" />
                <h3 className="text-lg font-medium text-gray-900 mb-2">
                  No hay costos fijos registrados
                </h3>
                <p className="text-gray-600">
                  Agrega costos fijos para ver el resumen detallado y poder guardarlos
                </p>
              </div>
            )}

            {/* Indicador de estado para guardado */}
            {fields.length > 0 && (
              <div className="bg-blue-50 border border-blue-200 rounded-lg p-4">
                <div className="flex items-center space-x-2 text-blue-800">
                  <CheckCircle className="w-5 h-5" />
                  <span className="text-sm font-medium">
                    {fields.length} costo{fields.length !== 1 ? 's' : ''} listo{fields.length !== 1 ? 's' : ''} para guardar
                  </span>
                </div>
                <p className="text-xs text-blue-600 mt-1">
                  Los datos se almacenarán localmente y estarán disponibles para análisis en toda la aplicación
                </p>
              </div>
            )}
          </div>

          {/* Footer del modal */}
          <div className="flex justify-between items-center p-6 border-t border-gray-200 bg-gray-50">
            <div className="text-sm text-gray-600">
              Los datos se guardarán localmente para análisis posterior
            </div>
            <div className="flex space-x-3">
              <button
                onClick={() => setShowResultsModal(false)}
                className="px-6 py-3 text-gray-600 border border-gray-300 rounded-lg hover:bg-gray-50 transition-colors"
              >
                Cancelar
              </button>
              <button
                onClick={guardarCostosFijos}
                disabled={fields.length === 0}
                className="px-6 py-3 bg-primary-600 text-white rounded-lg hover:bg-primary-700 disabled:opacity-50 disabled:cursor-not-allowed transition-colors flex items-center space-x-2"
              >
                <Save className="w-4 h-4" />
                <span>Guardar y Analizar</span>
              </button>
            </div>
          </div>
        </div>
      </div>
    );
  };

  return (
    <MainLayout>
      {/* Modal de resultados */}
      <ResultsModal />
      
>>>>>>> 4b8dd250
      <div className="max-w-6xl mx-auto space-y-8">
        {/* Header */}
        <div className="text-center">
          <h1 className="text-3xl font-bold text-gray-900 mb-4">
            Costos Fijos del Negocio
          </h1>
<<<<<<< HEAD
          <p className="text-lg text-gray-600">
            Ingresa todos los costos fijos mensuales de tu negocio. 
            Selecciona una categoría y la IA validará que estén dentro de rangos razonables del mercado.
          </p>
          
          {/* Indicador de estado de conexión */}
          {isLoading && (
            <div className="mt-4 p-3 bg-blue-50 border border-blue-200 rounded-lg">
              <p className="text-sm text-blue-800">
                🔄 Conectando con la base de datos...
              </p>
            </div>
          )}
        </div>

        {/* Resumen de costos */}
        <div className="bg-white rounded-xl shadow-sm border border-gray-200 p-6">
          <div className="flex items-center justify-between mb-4">
            <h2 className="text-xl font-semibold text-gray-900">Resumen de Costos</h2>
            <div className="text-xs text-gray-500">
              💾 Los costos se guardan al hacer clic en "Guardar y Continuar"
            </div>
          </div>
          <div className="grid md:grid-cols-3 gap-6">
            <div className="text-center">
              <div className="text-2xl font-bold text-primary-600">${(totalMonthly || 0).toFixed(2)}</div>
              <div className="text-sm text-gray-600">Total Mensual</div>
            </div>
            <div className="text-center">
              <div className="text-2xl font-bold text-secondary-600">${(totalYearly || 0).toFixed(2)}</div>
              <div className="text-sm text-gray-600">Total Anual</div>
            </div>
            <div className="text-center">
              <div className="text-2xl font-bold text-gray-600">{fields.length}</div>
              <div className="text-sm text-gray-600">Costos Registrados</div>
            </div>
=======
                     <p className="text-lg text-gray-600">
             Agrega los costos fijos de tu negocio según la frecuencia de pago. 
             La IA validará que estén dentro de rangos razonables del mercado.
           </p>
          
          {/* Estado de carga de categorías */}
          {categoriasLoading && (
            <div className="mt-4 p-3 bg-blue-50 border border-blue-200 rounded-lg">
              <div className="flex items-center justify-center space-x-2 text-blue-800">
                <div className="animate-spin rounded-full h-4 w-4 border-b-2 border-blue-600"></div>
                <span>Cargando categorías desde el servidor...</span>
              </div>
            </div>
          )}
          
          {/* Error de carga de categorías */}
          {categoriasError && (
            <div className="mt-4 p-3 bg-red-50 border border-red-200 rounded-lg">
              <div className="flex items-center justify-center space-x-2 text-red-800">
                <AlertTriangle className="w-4 h-4" />
                <span>Error al cargar categorías: {categoriasError}</span>
              </div>
            </div>
          )}
        </div>

        {/* Resumen de costos */}
        <div className="bg-white rounded-xl shadow-sm border border-gray-200 p-6">
          <h2 className="text-xl font-semibold text-gray-900 mb-4">Resumen de Costos</h2>
          <div className="grid md:grid-cols-4 gap-6">
            <div className="text-center">
              <div className="text-2xl font-bold text-primary-600">
                ${formatCurrency(totalMonthly)}
              </div>
              <div className="text-sm text-gray-600">Total Mensual</div>
            </div>
            <div className="text-center">
              <div className="text-2xl font-bold text-secondary-600">
                ${formatCurrency(totalYearly)}
              </div>
              <div className="text-sm text-gray-600">Total Anual</div>
            </div>
                         <div className="text-center">
               <div className="text-2xl font-bold text-gray-600">{fields.length}</div>
               <div className="text-sm text-gray-600">
                 {fields.length === 0 ? 'Sin costos' : 'Costos Registrados'}
               </div>
             </div>
                         <div className="text-center">
               <div className="text-lg font-semibold text-gray-700">
                 {(() => {
                   const frecuencias = [];
                   if (costBreakdown.mensual > 0) frecuencias.push('Mensual');
                   if (costBreakdown.semestral > 0) frecuencias.push('Semestral');
                   if (costBreakdown.anual > 0) frecuencias.push('Anual');
                   return frecuencias.length > 0 ? frecuencias.join(', ') : 'Sin costos';
                 })()}
               </div>
               <div className="text-sm text-gray-600">
                 {(() => {
                   const totalFrecuencias = [costBreakdown.mensual > 0, costBreakdown.semestral > 0, costBreakdown.anual > 0].filter(Boolean).length;
                   return `${totalFrecuencias} de 3 frecuencias`;
                 })()}
               </div>
             </div>
>>>>>>> 4b8dd250
          </div>
          
                     {/* Desglose detallado por frecuencia */}
           <div className="mt-6 pt-6 border-t border-gray-200">
             <h3 className="text-lg font-medium text-gray-900 mb-3">Desglose por Frecuencia de Pago</h3>
             <div className="grid md:grid-cols-3 gap-4">
               {/* Costos Mensuales - Siempre visible */}
               <div className={`p-4 rounded-lg transition-all duration-200 ${
                 costBreakdown.mensual > 0 
                   ? 'bg-blue-50 border border-blue-200' 
                   : 'bg-gray-50 border border-gray-200'
               }`}>
                 <div className="flex items-center justify-between mb-2">
                   <div className={`text-sm font-medium ${
                     costBreakdown.mensual > 0 ? 'text-blue-800' : 'text-gray-500'
                   }`}>
                     Costos Mensuales
                   </div>
                   <div className={`w-3 h-3 rounded-full ${
                     costBreakdown.mensual > 0 ? 'bg-blue-500' : 'bg-gray-300'
                   }`}></div>
                 </div>
                 <div className={`text-2xl font-bold ${
                   costBreakdown.mensual > 0 ? 'text-blue-600' : 'text-gray-400'
                 }`}>
                   ${formatCurrency(costBreakdown.mensual)}
                 </div>
                 <div className={`text-xs ${
                   costBreakdown.mensual > 0 ? 'text-blue-600' : 'text-gray-400'
                 }`}>
                   {costBreakdown.mensual > 0 ? 'Se pagan cada mes' : 'Sin costos mensuales'}
                 </div>
               </div>

               {/* Costos Semestrales - Siempre visible */}
               <div className={`p-4 rounded-lg transition-all duration-200 ${
                 costBreakdown.semestral > 0 
                   ? 'bg-green-50 border border-green-200' 
                   : 'bg-gray-50 border border-gray-200'
               }`}>
                 <div className="flex items-center justify-between mb-2">
                   <div className={`text-sm font-medium ${
                     costBreakdown.semestral > 0 ? 'text-green-800' : 'text-gray-500'
                   }`}>
                     Costos Semestrales
                   </div>
                   <div className={`w-3 h-3 rounded-full ${
                     costBreakdown.semestral > 0 ? 'bg-green-500' : 'bg-gray-300'
                   }`}></div>
                 </div>
                 <div className={`text-2xl font-bold ${
                   costBreakdown.semestral > 0 ? 'text-green-600' : 'text-gray-400'
                 }`}>
                   ${formatCurrency(costBreakdown.semestral)}
                 </div>
                 <div className={`text-xs ${
                   costBreakdown.semestral > 0 ? 'text-green-600' : 'text-gray-400'
                 }`}>
                   {costBreakdown.semestral > 0 ? 'Se pagan cada 6 meses' : 'Sin costos semestrales'}
                 </div>
               </div>

               {/* Costos Anuales - Siempre visible */}
               <div className={`p-4 rounded-lg transition-all duration-200 ${
                 costBreakdown.anual > 0 
                   ? 'bg-purple-50 border border-purple-200' 
                   : 'bg-gray-50 border border-gray-200'
               }`}>
                 <div className="flex items-center justify-between mb-2">
                   <div className={`text-sm font-medium ${
                     costBreakdown.anual > 0 ? 'text-purple-800' : 'text-gray-500'
                   }`}>
                     Costos Anuales
                   </div>
                   <div className={`w-3 h-3 rounded-full ${
                     costBreakdown.anual > 0 ? 'bg-purple-500' : 'bg-gray-300'
                   }`}></div>
                 </div>
                 <div className={`text-2xl font-bold ${
                   costBreakdown.anual > 0 ? 'text-purple-600' : 'text-gray-400'
                 }`}>
                   ${formatCurrency(costBreakdown.anual)}
                 </div>
                 <div className={`text-xs ${
                   costBreakdown.anual > 0 ? 'text-purple-600' : 'text-gray-400'
                 }`}>
                   {costBreakdown.anual > 0 ? 'Se pagan cada año' : 'Sin costos anuales'}
                 </div>
               </div>
             </div>
             
             {/* Leyenda explicativa */}
             <div className="mt-4 pt-4 border-t border-gray-200">
               <div className="flex items-center justify-center space-x-6 text-xs text-gray-500">
                 <div className="flex items-center space-x-2">
                   <div className="w-3 h-3 rounded-full bg-blue-500"></div>
                   <span>Con costos</span>
                 </div>
                 <div className="flex items-center space-x-2">
                   <div className="w-3 h-3 rounded-full bg-gray-300"></div>
                   <span>Sin costos</span>
                 </div>
               </div>
             </div>
           </div>
        </div>

        {/* Formulario de costos */}
        <form onSubmit={handleSubmit(onSubmit)} className="space-y-6">
          <div className="bg-white rounded-xl shadow-sm border border-gray-200 p-6">
            <div className="flex items-center justify-between mb-6">
              <h2 className="text-xl font-semibold text-gray-900 flex items-center">
                <Calculator className="w-5 h-5 mr-2 text-primary-600" />
                Lista de Costos Fijos
              </h2>
              <button
                type="button"
                onClick={addNewCost}
                className="px-4 py-2 bg-primary-600 text-white rounded-lg hover:bg-primary-700 transition-colors flex items-center space-x-2"
              >
                <Plus className="w-4 h-4" />
                <span>Agregar Costo</span>
              </button>
            </div>

                         <div className="space-y-6">
               {/* Mensaje cuando no hay costos */}
               {fields.length === 0 && (
                 <div className="text-center py-12 bg-gray-50 rounded-lg border-2 border-dashed border-gray-300">
                   <Calculator className="w-16 h-16 text-gray-400 mx-auto mb-4" />
                   <h3 className="text-lg font-medium text-gray-900 mb-2">
                     No hay costos fijos agregados
                   </h3>
                   <p className="text-gray-600 mb-4">
                     Haz clic en "Agregar Costo" para comenzar a registrar los costos fijos de tu negocio
                   </p>
                   <button
                     type="button"
                     onClick={addNewCost}
                     className="px-6 py-3 bg-primary-600 text-white rounded-lg hover:bg-primary-700 transition-colors flex items-center space-x-2 mx-auto"
                   >
                     <Plus className="w-4 h-4" />
                     <span>Agregar Primer Costo</span>
                   </button>
                 </div>
               )}
               
               {fields.map((field, index) => (
                 <div
                   key={field.id}
                   className={`border-2 rounded-lg p-6 transition-all duration-200 ${getValidationColor(aiValidations[index] || [])}`}
                 >
                  <div className="flex items-start justify-between mb-4">
                    <h3 className="text-lg font-medium text-gray-900">
                      Costo #{index + 1}
                    </h3>
                    <div className="flex items-center space-x-2">
                      {getValidationIcon(aiValidations[index] || [])}
                      {fields.length > 1 && (
                        <button
                          type="button"
                          onClick={() => remove(index)}
                          className="p-2 text-red-500 hover:bg-red-50 rounded-lg transition-colors"
                        >
                          <Trash2 className="w-4 h-4" />
                        </button>
                      )}
                    </div>
                  </div>

                  <div className="grid md:grid-cols-2 gap-6">
                    {/* Nombre del costo */}
                    <div>
                      <label className="block text-sm font-medium text-gray-700 mb-2">
                        Nombre del Costo *
                      </label>
                      <Controller
                        name={`costs.${index}.name`}
                        control={control}
                        render={({ field }) => (
                          <input
                            {...field}
                            type="text"
                            className={`w-full px-4 py-3 border rounded-lg focus:ring-2 focus:ring-primary-500 focus:border-transparent ${
                              errors.costs?.[index]?.name ? 'border-red-500' : 'border-gray-300'
                            }`}
                            placeholder="Ej: Arriendo del Local"
                            onBlur={() => validateCost(index)}
                          />
                        )}
                      />
                      {errors.costs?.[index]?.name && (
                        <p className="mt-1 text-sm text-red-600">{errors.costs[index]?.name?.message}</p>
                      )}
                    </div>

                    {/* Categoría */}
                    <div>
                      <label className="block text-sm font-medium text-gray-700 mb-2">
                        Categoría *
                      </label>
                      <Controller
                        name={`costs.${index}.category`}
                        control={control}
                        render={({ field }) => (
                          <CategoriaSelector
                            value={field.value || ''}
                            onChange={(value) => {
                              field.onChange(value);
                              validateCost(index);
                            }}
<<<<<<< HEAD
                          >
                            <option value="">Selecciona una categoría</option>
                            {getCostCategories(costTypes).map((category: any) => (
                              <option key={category.value} value={category.value}>
                                {category.icon} {category.label}
                              </option>
                            ))}
                          </select>
=======

                            onBlur={field.onBlur}
                            error={!!errors.costs?.[index]?.category}
                            categorias={categorias}
                            loading={categoriasLoading}
                            placeholder="Selecciona una categoría"
                          />

>>>>>>> 4b8dd250
                        )}
                      />
                      {errors.costs?.[index]?.category && (
                        <p className="mt-1 text-sm text-red-600">{errors.costs[index]?.category?.message}</p>
                      )}
<<<<<<< HEAD
                      {watchedCosts[index]?.category && (
                        <p className="mt-2 text-sm text-gray-600">
                          {getCostCategories(costTypes).find((c: any) => c.value === watchedCosts[index].category)?.description}
=======

                      {watchedCosts[index]?.category && (
                        <p className="mt-2 text-sm text-gray-600">
                          {categorias.find(c => c.nombre === watchedCosts[index].category)?.descripcion}
>>>>>>> 4b8dd250
                        </p>
                      )}
                    </div>

                    {/* Monto */}
                    <div>
                      <label className="block text-sm font-medium text-gray-700 mb-2">
                        Monto (USD) *
                      </label>
                      <Controller
                        name={`costs.${index}.amount`}
                        control={control}
                        render={({ field }) => (
                          <input
                            {...field}
                            type="number"
                            min="0.01"
                            step="0.01"
                            value={field.value || ''}
                            onChange={(e) => {
                              const value = e.target.value;
                              // Convertir a número o mantener string vacío para validación
                              const numValue = value === '' ? '' : Number(value);
                              field.onChange(numValue);
                            }}
                            className={`w-full px-4 py-3 border rounded-lg focus:ring-2 focus:ring-primary-500 focus:border-transparent ${
                              errors.costs?.[index]?.amount ? 'border-red-500' : 'border-gray-300'
                            }`}
                            placeholder="0.00"
                            onBlur={() => validateCost(index)}
                          />
                        )}
                      />
                      {errors.costs?.[index]?.amount && (
                        <p className="mt-1 text-sm text-red-600">{errors.costs[index]?.amount?.message}</p>
                      )}
                    </div>

                    {/* Frecuencia */}
                    <div>
                      <label className="block text-sm font-medium text-gray-700 mb-2">
                        Frecuencia de Pago *
                      </label>
                      <Controller
                        name={`costs.${index}.frequency`}
                        control={control}
                        render={({ field }) => (
                          <select
                            {...field}
                            className={`w-full px-4 py-3 border rounded-lg focus:ring-2 focus:ring-primary-500 focus:border-transparent ${
                              errors.costs?.[index]?.frequency ? 'border-red-500' : 'border-gray-300'
                            }`}
                            onChange={(e) => {
                              field.onChange(e);
                              validateCost(index);
                            }}
                          >
                            {frequencyOptions.map((option) => (
                              <option key={option.value} value={option.value}>
                                {option.label}
                              </option>
                            ))}
                          </select>
                        )}
                      />
                      {errors.costs?.[index]?.frequency && (
                        <p className="mt-1 text-sm text-red-600">{errors.costs[index]?.frequency?.message}</p>
                      )}
                    </div>

                    {/* Descripción */}
                    <div className="md:col-span-2">
                      <label className="block text-sm font-medium text-gray-700 mb-2">
                        Descripción (Opcional)
                      </label>
                      <Controller
                        name={`costs.${index}.description`}
                        control={control}
                        render={({ field }) => (
                          <textarea
                            {...field}
                            rows={2}
                            className="w-full px-4 py-3 border border-gray-300 rounded-lg focus:ring-2 focus:ring-primary-500 focus:border-transparent"
                            placeholder="Describe brevemente este costo..."
                          />
                        )}
                      />
                    </div>
                  </div>

                  {/* Validaciones de IA */}
                  {aiValidations[index] && aiValidations[index].length > 0 && (
                    <div className="mt-4 space-y-2">
                      {aiValidations[index].map((validation, vIndex) => (
                        <div
                          key={vIndex}
                          className={`p-3 rounded-lg text-sm ${
                            validation.type === 'error'
                              ? 'bg-red-50 border border-red-200 text-red-800'
                              : validation.type === 'warning'
                              ? 'bg-yellow-50 border border-yellow-200 text-yellow-800'
                              : 'bg-green-50 border border-green-200 text-green-800'
                          }`}
                        >
                          {validation.message}
                        </div>
                      ))}
                    </div>
                  )}

                                     {/* Resumen del costo */}
                   <div className="mt-4 p-3 bg-gray-50 rounded-lg">
                     <div className="flex items-center justify-between text-sm">
                       <span className="text-gray-600">
                         {(() => {
                           const cost = watchedCosts[index];
                           switch (cost.frequency) {
                             case 'mensual':
                               return 'Costo mensual:';
                             case 'semestral':
                               return 'Costo mensual equivalente:';
                             case 'anual':
                               return 'Costo mensual equivalente:';
                             default:
                               return 'Costo mensual equivalente:';
                           }
                         })()}
                       </span>
                       <span className="font-semibold text-gray-900">
                         ${(() => {
                           const cost = watchedCosts[index];
                           if (cost.frequency === 'mensual') return cost.amount;
                           if (cost.frequency === 'semestral') return (cost.amount / 6).toFixed(2);
                           return (cost.amount / 12).toFixed(2);
                         })()}
                       </span>
                     </div>
                     
                     {/* Mostrar también el costo total según la frecuencia */}
                     {watchedCosts[index]?.frequency !== 'mensual' && (
                       <div className="flex items-center justify-between text-sm mt-2 pt-2 border-t border-gray-200">
                         <span className="text-gray-600">
                           {(() => {
                             const cost = watchedCosts[index];
                             switch (cost.frequency) {
                               case 'semestral':
                                 return 'Costo semestral total:';
                               case 'anual':
                                 return 'Costo anual total:';
                               default:
                                 return 'Costo total:';
                             }
                           })()}
                         </span>
                         <span className="font-semibold text-gray-900">
                           ${watchedCosts[index]?.amount || '0.00'}
                         </span>
                       </div>
                     )}
                   </div>
                </div>
              ))}
            </div>
          </div>

          {/* Botones de acción */}
          <div className="flex justify-between items-center pt-6">
            <button
              type="button"
              onClick={() => navigate('/business-setup')}
              className="px-6 py-3 text-gray-600 border border-gray-300 rounded-lg hover:bg-gray-50 transition-colors flex items-center space-x-2"
            >
              <ArrowLeft className="w-4 h-4" />
              <span>Paso Anterior</span>
            </button>
            
                                      <button
               type="button"
               onClick={() => setShowResultsModal(true)}
               className="px-8 py-3 bg-primary-600 text-white rounded-lg hover:bg-primary-700 transition-colors flex items-center space-x-2"
             >
               <BarChart3 className="w-4 h-4" />
               <span>Ver Resultados</span>
             </button>
          </div>
        </form>
      </div>
    </MainLayout>
  );
}<|MERGE_RESOLUTION|>--- conflicted
+++ resolved
@@ -58,7 +58,6 @@
 const validateCostWithAI = (cost: any, costTypes: any[]) => {
   const validations = [];
   
-<<<<<<< HEAD
   // Obtener el nombre de la categoría para la validación
   const categoryName = costTypes.find(type => type.tipo_costo_id.toString() === cost.category)?.nombre?.toLowerCase() || '';
   
@@ -114,32 +113,6 @@
         severity: 'none'
       });
     }
-=======
-  // Validaciones básicas para cualquier categoría
-  const monthlyAmount = cost.frequency === 'mensual' ? cost.amount : 
-                       cost.frequency === 'semestral' ? cost.amount / 6 : 
-                       cost.amount / 12;
-  
-  // Validaciones generales de mercado ecuatoriano
-  if (monthlyAmount < 50) {
-    validations.push({
-      type: 'warning',
-      message: `El costo ${cost.frequency === 'mensual' ? 'mensual' : 'mensual equivalente'} parece estar por debajo del rango típico del mercado`,
-      severity: 'low'
-    });
-  } else if (monthlyAmount > 10000) {
-    validations.push({
-      type: 'error',
-      message: `El costo ${cost.frequency === 'mensual' ? 'mensual' : 'mensual equivalente'} está significativamente por encima del rango típico del mercado`,
-      severity: 'high'
-    });
-  } else {
-    validations.push({
-      type: 'success',
-      message: `El costo ${cost.frequency === 'mensual' ? 'mensual' : 'mensual equivalente'} está dentro del rango esperado del mercado`,
-      severity: 'none'
-    });
->>>>>>> 4b8dd250
   }
 
   return validations;
@@ -158,16 +131,9 @@
   const navigate = useNavigate();
   const [isSubmitting, setIsSubmitting] = useState(false);
   const [aiValidations, setAiValidations] = useState<Record<number, any[]>>({});
-<<<<<<< HEAD
   const [negocioId, setNegocioId] = useState<number>(16); // Usar el negocio que creamos
   const [costTypes, setCostTypes] = useState<any[]>([]);
   const [isLoading, setIsLoading] = useState(false);
-=======
-  const [showResultsModal, setShowResultsModal] = useState(false);
-  
-  // Hook para cargar categorías desde el backend
-  const { categorias, loading: categoriasLoading, error: categoriasError } = useCategorias();
->>>>>>> 4b8dd250
 
   const {
     control,
@@ -176,7 +142,6 @@
     setValue,
     formState: { errors, isValid },
   } = useForm<FixedCostForm>({
-<<<<<<< HEAD
     resolver: zodResolver(fixedCostSchema),
     defaultValues: {
       costs: [
@@ -190,13 +155,6 @@
       ],
     },
   });
-=======
-     resolver: zodResolver(fixedCostSchema),
-     defaultValues: {
-       costs: [], // Lista vacía - el usuario agregará costos según necesite
-     },
-   });
->>>>>>> 4b8dd250
 
   const { fields, append, remove } = useFieldArray({
     control,
@@ -302,14 +260,8 @@
   // Validar costo con IA - CORREGIDO para usar categorías del backend
   const validateCost = (index: number) => {
     const cost = watchedCosts[index];
-<<<<<<< HEAD
     if (cost.name && cost.amount && cost.category && costTypes.length > 0) {
       const validations = validateCostWithAI(cost, costTypes);
-=======
-    if (cost?.name && cost?.amount && cost?.category && 
-        Number.isFinite(Number(cost.amount)) && Number(cost.amount) > 0) {
-      const validations = validateCostWithAI(cost);
->>>>>>> 4b8dd250
       setAiValidations(prev => ({ ...prev, [index]: validations }));
     }
   };
@@ -385,376 +337,16 @@
     return 'border-green-200 bg-green-50';
   };
 
-<<<<<<< HEAD
+
   return (
     <MainLayout>
-=======
-  // Función para guardar costos fijos en localStorage
-  const guardarCostosFijos = async (): Promise<void> => {
-    try {
-      const dataToSave: CostosFijosData = {
-        costos: watchedCosts,
-        totalMonthly,
-        totalYearly,
-        costBreakdown,
-        fechaGuardado: new Date().toISOString(),
-        negocioId: LocalStorageService.obtenerNegocioActual() || undefined
-      };
-
-      // Guardar costos fijos en localStorage
-      LocalStorageService.guardarCostosFijos(dataToSave);
-      
-      // 🏢 COMBINAR INFORMACIÓN DEL NEGOCIO CON COSTOS FIJOS
-      console.log('🚀 [FIXED_COSTS] ===== COMBINANDO DATOS DEL NEGOCIO =====');
-      
-      try {
-        // Importar dinámicamente la utilidad de combinación
-        const { generateCompleteBusinessData, printCompleteBusinessData } = await import('../../../../shared/utils/businessDataCombiner');
-        
-        // Generar datos completos combinados
-        const completeBusinessData = generateCompleteBusinessData();
-        
-        // Imprimir en consola el JSON completo
-        console.log('📊 [FIXED_COSTS] DATOS COMPLETOS DEL NEGOCIO (JSON):');
-        console.log(JSON.stringify(completeBusinessData, null, 2));
-        
-        // También imprimir con formato bonito usando la utilidad
-        printCompleteBusinessData(true);
-        
-        console.log('✅ [FIXED_COSTS] Datos del negocio combinados y mostrados en consola exitosamente');
-        
-        // 🤖 ANÁLISIS DE IA DEL BACKEND
-        console.log('🤖 [FIXED_COSTS] ===== INICIANDO ANÁLISIS DE IA DEL BACKEND =====');
-        
-        try {
-          // Ejecutar análisis completo con IA del backend
-          const aiAnalysisResult = await AiAnalysisBackendService.executeCompleteAnalysis(completeBusinessData);
-          
-          if (aiAnalysisResult.success) {
-            console.log('✅ [FIXED_COSTS] Análisis de IA del backend completado exitosamente');
-            console.log('📊 [FIXED_COSTS] RESPUESTA DE LA IA:');
-            console.log(aiAnalysisResult.respuesta);
-            
-            // Mostrar toast de éxito del análisis de IA
-            toast.success('¡Análisis de IA completado! Revisa la consola para ver el diagnóstico financiero.');
-            
-          } else {
-          console.warn('⚠️ [FIXED_COSTS] Análisis de IA del backend falló:', aiAnalysisResult.error);
-          toast.error('Análisis de IA falló, pero los costos se guardaron correctamente');
-        }
-        
-      } catch (aiError) {
-        console.error('❌ [FIXED_COSTS] Error en análisis de IA del backend:', aiError);
-        toast.error('Error en análisis de IA, pero los costos se guardaron correctamente');
-      }
-      
-      console.log('🤖 [FIXED_COSTS] ===== FIN DEL ANÁLISIS DE IA DEL BACKEND =====');
-      
-    } catch (importError) {
-      console.warn('⚠️ [FIXED_COSTS] No se pudo importar la utilidad de combinación:', importError);
-      console.log('📊 [FIXED_COSTS] Mostrando datos básicos combinados:');
-      
-      // Fallback: mostrar datos básicos combinados
-      const basicCombinedData = {
-        negocio: {
-          nombre: 'No disponible (verificar businessNameStorage)',
-          fechaCombinacion: new Date().toISOString()
-        },
-        costosFijos: dataToSave,
-        metadata: {
-          tipo: 'Combinación básica',
-          timestamp: Date.now(),
-          version: '1.0.0'
-        }
-      };
-      
-      console.log('📊 [FIXED_COSTS] DATOS BÁSICOS COMBINADOS:');
-      console.log(JSON.stringify(basicCombinedData, null, 2));
-    }
-      
-      toast.success('¡Costos fijos guardados exitosamente!');
-      
-      // Cerrar el modal después de guardar
-      setShowResultsModal(false);
-      
-      // Opcional: Navegar al siguiente paso
-      // navigate('/variable-costs');
-      
-    } catch (error) {
-      console.error('Error al guardar costos fijos:', error);
-      toast.error('Error al guardar los costos fijos');
-    }
-  };
-
-  // Componente del modal de resultados
-  const ResultsModal = () => {
-    if (!showResultsModal) return null;
-
-    return (
-      <div className="fixed inset-0 bg-black bg-opacity-50 flex items-center justify-center z-50 p-4">
-        <div className="bg-white rounded-xl shadow-2xl max-w-4xl w-full max-h-[90vh] overflow-y-auto">
-          {/* Header del modal */}
-          <div className="flex items-center justify-between p-6 border-b border-gray-200">
-            <div className="flex items-center space-x-3">
-              <BarChart3 className="w-8 h-8 text-primary-600" />
-              <div>
-                <h2 className="text-2xl font-bold text-gray-900">Resultados de Costos Fijos</h2>
-                <p className="text-gray-600">Resumen completo de costos por frecuencia</p>
-              </div>
-            </div>
-            <button
-              onClick={() => setShowResultsModal(false)}
-              className="p-2 text-gray-400 hover:text-gray-600 hover:bg-gray-100 rounded-lg transition-colors"
-            >
-              <X className="w-6 h-6" />
-            </button>
-          </div>
-
-          {/* Contenido del modal */}
-          <div className="p-6 space-y-6">
-            {/* Resumen general */}
-            <div className="bg-gradient-to-r from-primary-50 to-secondary-50 rounded-lg p-6">
-              <h3 className="text-lg font-semibold text-gray-900 mb-4">Resumen General</h3>
-              <div className="grid md:grid-cols-3 gap-6">
-                <div className="text-center">
-                  <div className="text-3xl font-bold text-primary-600">
-                    ${formatCurrency(totalMonthly)}
-                  </div>
-                  <div className="text-sm text-gray-600">Total Mensual</div>
-                </div>
-                <div className="text-center">
-                  <div className="text-3xl font-bold text-secondary-600">
-                    ${formatCurrency(totalYearly)}
-                  </div>
-                  <div className="text-sm text-gray-600">Total Anual</div>
-                </div>
-                <div className="text-center">
-                  <div className="text-3xl font-bold text-gray-600">{fields.length}</div>
-                  <div className="text-sm text-gray-600">
-                    {fields.length === 0 ? 'Sin costos' : 'Costos Registrados'}
-                  </div>
-                </div>
-              </div>
-            </div>
-
-            {/* Desglose por frecuencia */}
-            <div className="bg-white border border-gray-200 rounded-lg p-6">
-              <h3 className="text-lg font-semibold text-gray-900 mb-4">Desglose por Frecuencia de Pago</h3>
-              <div className="grid md:grid-cols-3 gap-4">
-                {/* Costos Mensuales */}
-                <div className={`p-4 rounded-lg transition-all duration-200 ${
-                  costBreakdown.mensual > 0 
-                    ? 'bg-blue-50 border border-blue-200' 
-                    : 'bg-gray-50 border border-gray-200'
-                }`}>
-                  <div className="flex items-center justify-between mb-2">
-                    <div className={`text-sm font-medium ${
-                      costBreakdown.mensual > 0 ? 'text-blue-800' : 'text-gray-500'
-                    }`}>
-                      Costos Mensuales
-                    </div>
-                    <div className={`w-3 h-3 rounded-full ${
-                      costBreakdown.mensual > 0 ? 'bg-blue-500' : 'bg-gray-300'
-                    }`}></div>
-                  </div>
-                  <div className={`text-2xl font-bold ${
-                    costBreakdown.mensual > 0 ? 'text-blue-600' : 'text-gray-400'
-                  }`}>
-                    ${formatCurrency(costBreakdown.mensual)}
-                  </div>
-                  <div className={`text-xs ${
-                    costBreakdown.mensual > 0 ? 'text-blue-600' : 'text-gray-400'
-                  }`}>
-                    {costBreakdown.mensual > 0 ? 'Se pagan cada mes' : 'Sin costos mensuales'}
-                  </div>
-                </div>
-
-                {/* Costos Semestrales */}
-                <div className={`p-4 rounded-lg transition-all duration-200 ${
-                  costBreakdown.semestral > 0 
-                    ? 'bg-green-50 border border-green-200' 
-                    : 'bg-gray-50 border border-gray-200'
-                }`}>
-                  <div className="flex items-center justify-between mb-2">
-                    <div className={`text-sm font-medium ${
-                      costBreakdown.semestral > 0 ? 'text-green-800' : 'text-gray-500'
-                    }`}>
-                      Costos Semestrales
-                    </div>
-                    <div className={`w-3 h-3 rounded-full ${
-                      costBreakdown.semestral > 0 ? 'bg-green-500' : 'bg-gray-300'
-                    }`}></div>
-                  </div>
-                  <div className={`text-2xl font-bold ${
-                    costBreakdown.semestral > 0 ? 'text-green-600' : 'text-gray-400'
-                  }`}>
-                    ${formatCurrency(costBreakdown.semestral)}
-                  </div>
-                  <div className={`text-xs ${
-                    costBreakdown.semestral > 0 ? 'text-green-600' : 'text-gray-400'
-                  }`}>
-                    {costBreakdown.semestral > 0 ? 'Se pagan cada 6 meses' : 'Sin costos semestrales'}
-                  </div>
-                </div>
-
-                {/* Costos Anuales */}
-                <div className={`p-4 rounded-lg transition-all duration-200 ${
-                  costBreakdown.anual > 0 
-                    ? 'bg-purple-50 border border-purple-200' 
-                    : 'bg-gray-50 border border-gray-200'
-                }`}>
-                  <div className="flex items-center justify-between mb-2">
-                    <div className={`text-sm font-medium ${
-                      costBreakdown.anual > 0 ? 'text-purple-800' : 'text-gray-500'
-                    }`}>
-                      Costos Anuales
-                    </div>
-                    <div className={`w-3 h-3 rounded-full ${
-                      costBreakdown.anual > 0 ? 'bg-purple-500' : 'bg-gray-300'
-                    }`}></div>
-                  </div>
-                  <div className={`text-2xl font-bold ${
-                    costBreakdown.anual > 0 ? 'text-purple-600' : 'text-gray-400'
-                  }`}>
-                    ${formatCurrency(costBreakdown.anual)}
-                  </div>
-                  <div className={`text-xs ${
-                    costBreakdown.anual > 0 ? 'text-purple-600' : 'text-gray-400'
-                  }`}>
-                    {costBreakdown.anual > 0 ? 'Se pagan cada año' : 'Sin costos anuales'}
-                  </div>
-                </div>
-              </div>
-            </div>
-
-            {/* Lista detallada de costos */}
-            {fields.length > 0 && (
-              <div className="bg-white border border-gray-200 rounded-lg p-6">
-                <h3 className="text-lg font-semibold text-gray-900 mb-4">Lista Detallada de Costos</h3>
-                <div className="space-y-4">
-                  {fields.map((field, index) => {
-                    const cost = watchedCosts[index];
-                    if (!cost) return null;
-                    
-                    return (
-                      <div key={field.id} className="border border-gray-200 rounded-lg p-4">
-                        <div className="flex items-start justify-between mb-3">
-                          <div>
-                            <h4 className="font-semibold text-gray-900">{cost.name || `Costo #${index + 1}`}</h4>
-                            {cost.description && (
-                              <p className="text-sm text-gray-600 mt-1">{cost.description}</p>
-                            )}
-                          </div>
-                          <div className="text-right">
-                            <div className="text-lg font-bold text-gray-900">
-                              ${formatCurrency(cost.amount)}
-                            </div>
-                            <div className={`text-xs px-2 py-1 rounded-full ${
-                              cost.frequency === 'mensual' ? 'bg-blue-100 text-blue-800' :
-                              cost.frequency === 'semestral' ? 'bg-green-100 text-green-800' :
-                              'bg-purple-100 text-purple-800'
-                            }`}>
-                              {cost.frequency === 'mensual' ? 'Mensual' :
-                               cost.frequency === 'semestral' ? 'Semestral' : 'Anual'}
-                            </div>
-                          </div>
-                        </div>
-                        
-                        {/* Información adicional del costo */}
-                        <div className="grid md:grid-cols-2 gap-4 text-sm">
-                          <div>
-                            <span className="text-gray-600">Categoría:</span>
-                            <span className="ml-2 font-medium text-gray-900">
-                              {cost.category || 'No seleccionada'}
-                            </span>
-                          </div>
-                          <div>
-                            <span className="text-gray-600">Costo mensual equivalente:</span>
-                            <span className="ml-2 font-medium text-gray-900">
-                              ${(() => {
-                                if (cost.frequency === 'mensual') return formatCurrency(cost.amount);
-                                if (cost.frequency === 'semestral') return formatCurrency(cost.amount / 6);
-                                return formatCurrency(cost.amount / 12);
-                              })()}
-                            </span>
-                          </div>
-                        </div>
-                      </div>
-                    );
-                  })}
-                </div>
-              </div>
-            )}
-
-            {/* Mensaje cuando no hay costos */}
-            {fields.length === 0 && (
-              <div className="text-center py-8 bg-gray-50 rounded-lg border-2 border-dashed border-gray-300">
-                <Calculator className="w-16 h-16 text-gray-400 mx-auto mb-4" />
-                <h3 className="text-lg font-medium text-gray-900 mb-2">
-                  No hay costos fijos registrados
-                </h3>
-                <p className="text-gray-600">
-                  Agrega costos fijos para ver el resumen detallado y poder guardarlos
-                </p>
-              </div>
-            )}
-
-            {/* Indicador de estado para guardado */}
-            {fields.length > 0 && (
-              <div className="bg-blue-50 border border-blue-200 rounded-lg p-4">
-                <div className="flex items-center space-x-2 text-blue-800">
-                  <CheckCircle className="w-5 h-5" />
-                  <span className="text-sm font-medium">
-                    {fields.length} costo{fields.length !== 1 ? 's' : ''} listo{fields.length !== 1 ? 's' : ''} para guardar
-                  </span>
-                </div>
-                <p className="text-xs text-blue-600 mt-1">
-                  Los datos se almacenarán localmente y estarán disponibles para análisis en toda la aplicación
-                </p>
-              </div>
-            )}
-          </div>
-
-          {/* Footer del modal */}
-          <div className="flex justify-between items-center p-6 border-t border-gray-200 bg-gray-50">
-            <div className="text-sm text-gray-600">
-              Los datos se guardarán localmente para análisis posterior
-            </div>
-            <div className="flex space-x-3">
-              <button
-                onClick={() => setShowResultsModal(false)}
-                className="px-6 py-3 text-gray-600 border border-gray-300 rounded-lg hover:bg-gray-50 transition-colors"
-              >
-                Cancelar
-              </button>
-              <button
-                onClick={guardarCostosFijos}
-                disabled={fields.length === 0}
-                className="px-6 py-3 bg-primary-600 text-white rounded-lg hover:bg-primary-700 disabled:opacity-50 disabled:cursor-not-allowed transition-colors flex items-center space-x-2"
-              >
-                <Save className="w-4 h-4" />
-                <span>Guardar y Analizar</span>
-              </button>
-            </div>
-          </div>
-        </div>
-      </div>
-    );
-  };
-
-  return (
-    <MainLayout>
-      {/* Modal de resultados */}
-      <ResultsModal />
-      
->>>>>>> 4b8dd250
       <div className="max-w-6xl mx-auto space-y-8">
         {/* Header */}
         <div className="text-center">
           <h1 className="text-3xl font-bold text-gray-900 mb-4">
             Costos Fijos del Negocio
           </h1>
-<<<<<<< HEAD
+
           <p className="text-lg text-gray-600">
             Ingresa todos los costos fijos mensuales de tu negocio. 
             Selecciona una categoría y la IA validará que estén dentro de rangos razonables del mercado.
@@ -791,73 +383,6 @@
               <div className="text-2xl font-bold text-gray-600">{fields.length}</div>
               <div className="text-sm text-gray-600">Costos Registrados</div>
             </div>
-=======
-                     <p className="text-lg text-gray-600">
-             Agrega los costos fijos de tu negocio según la frecuencia de pago. 
-             La IA validará que estén dentro de rangos razonables del mercado.
-           </p>
-          
-          {/* Estado de carga de categorías */}
-          {categoriasLoading && (
-            <div className="mt-4 p-3 bg-blue-50 border border-blue-200 rounded-lg">
-              <div className="flex items-center justify-center space-x-2 text-blue-800">
-                <div className="animate-spin rounded-full h-4 w-4 border-b-2 border-blue-600"></div>
-                <span>Cargando categorías desde el servidor...</span>
-              </div>
-            </div>
-          )}
-          
-          {/* Error de carga de categorías */}
-          {categoriasError && (
-            <div className="mt-4 p-3 bg-red-50 border border-red-200 rounded-lg">
-              <div className="flex items-center justify-center space-x-2 text-red-800">
-                <AlertTriangle className="w-4 h-4" />
-                <span>Error al cargar categorías: {categoriasError}</span>
-              </div>
-            </div>
-          )}
-        </div>
-
-        {/* Resumen de costos */}
-        <div className="bg-white rounded-xl shadow-sm border border-gray-200 p-6">
-          <h2 className="text-xl font-semibold text-gray-900 mb-4">Resumen de Costos</h2>
-          <div className="grid md:grid-cols-4 gap-6">
-            <div className="text-center">
-              <div className="text-2xl font-bold text-primary-600">
-                ${formatCurrency(totalMonthly)}
-              </div>
-              <div className="text-sm text-gray-600">Total Mensual</div>
-            </div>
-            <div className="text-center">
-              <div className="text-2xl font-bold text-secondary-600">
-                ${formatCurrency(totalYearly)}
-              </div>
-              <div className="text-sm text-gray-600">Total Anual</div>
-            </div>
-                         <div className="text-center">
-               <div className="text-2xl font-bold text-gray-600">{fields.length}</div>
-               <div className="text-sm text-gray-600">
-                 {fields.length === 0 ? 'Sin costos' : 'Costos Registrados'}
-               </div>
-             </div>
-                         <div className="text-center">
-               <div className="text-lg font-semibold text-gray-700">
-                 {(() => {
-                   const frecuencias = [];
-                   if (costBreakdown.mensual > 0) frecuencias.push('Mensual');
-                   if (costBreakdown.semestral > 0) frecuencias.push('Semestral');
-                   if (costBreakdown.anual > 0) frecuencias.push('Anual');
-                   return frecuencias.length > 0 ? frecuencias.join(', ') : 'Sin costos';
-                 })()}
-               </div>
-               <div className="text-sm text-gray-600">
-                 {(() => {
-                   const totalFrecuencias = [costBreakdown.mensual > 0, costBreakdown.semestral > 0, costBreakdown.anual > 0].filter(Boolean).length;
-                   return `${totalFrecuencias} de 3 frecuencias`;
-                 })()}
-               </div>
-             </div>
->>>>>>> 4b8dd250
           </div>
           
                      {/* Desglose detallado por frecuencia */}
@@ -1069,7 +594,6 @@
                               field.onChange(value);
                               validateCost(index);
                             }}
-<<<<<<< HEAD
                           >
                             <option value="">Selecciona una categoría</option>
                             {getCostCategories(costTypes).map((category: any) => (
@@ -1078,31 +602,14 @@
                               </option>
                             ))}
                           </select>
-=======
-
-                            onBlur={field.onBlur}
-                            error={!!errors.costs?.[index]?.category}
-                            categorias={categorias}
-                            loading={categoriasLoading}
-                            placeholder="Selecciona una categoría"
-                          />
-
->>>>>>> 4b8dd250
                         )}
                       />
                       {errors.costs?.[index]?.category && (
                         <p className="mt-1 text-sm text-red-600">{errors.costs[index]?.category?.message}</p>
                       )}
-<<<<<<< HEAD
                       {watchedCosts[index]?.category && (
                         <p className="mt-2 text-sm text-gray-600">
                           {getCostCategories(costTypes).find((c: any) => c.value === watchedCosts[index].category)?.description}
-=======
-
-                      {watchedCosts[index]?.category && (
-                        <p className="mt-2 text-sm text-gray-600">
-                          {categorias.find(c => c.nombre === watchedCosts[index].category)?.descripcion}
->>>>>>> 4b8dd250
                         </p>
                       )}
                     </div>
