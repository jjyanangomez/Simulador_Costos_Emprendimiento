--- conflicted
+++ resolved
@@ -9,11 +9,8 @@
   BarChart3, 
   LogOut,
   User,
-<<<<<<< HEAD
-  DollarSign
-=======
+  DollarSign,
   Target
->>>>>>> 0ae96b03
 } from 'lucide-react';
 
 const navigationItems = [
