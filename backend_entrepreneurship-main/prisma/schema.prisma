generator client {
  provider = "prisma-client-js"
}

datasource db {
  provider = "postgresql"
  url      = env("DATABASE_URL")
}

model Usuarios {
  usuario_id       Int        @id @default(autoincrement())
  nombre_completo  String     @db.VarChar(150)
  email            String     @unique @db.VarChar(255)
  password_hash    String     @db.VarChar(255)
  fecha_registro   DateTime?  @default(now()) @db.Timestamp(6)
  fecha_nacimiento DateTime   @db.Timestamp(6)
  Negocios         Negocios[]
}

model Sectores {
  sector_id                   Int                           @id @default(autoincrement())
  nombre_sector               String                        @unique @db.VarChar(100)
  descripcion                 String?
  Negocios                    Negocios[]
  Resultados_Precio_Venta     Resultados_Precio_Venta[]
  Resultados_Punto_Equilibrio Resultados_Punto_Equilibrio[]
}

model TamanosNegocio {
  id_tamano     Int        @id @default(autoincrement())
  tamano_nombre String     @db.VarChar(50)
  descripcion   String?
  Negocios      Negocios[]
}

model Negocios {
  negocio_id                   Int                            @id @default(autoincrement())
  usuario_id                   Int
  nombre_negocio               String                         @db.VarChar(200)
  id_tamano                    Int
  fecha_creacion               DateTime?                      @default(now()) @db.Timestamp(6)
  aforo_personas               Int
  capital_prestamo             Decimal?                       @db.Decimal(15, 2)
  capital_propio               Decimal?                       @db.Decimal(15, 2)
  inversion_inicial            Decimal                        @db.Decimal(15, 2)
  sector_id                    Int
  tasa_interes                 Decimal?                       @db.Decimal(5, 2)
  ubicacion_exacta             String?
  AnalisisPreciosProducto      AnalisisPreciosProducto[]
  Analisis_IA                  Analisis_IA[]
  CostosFijos                  CostosFijos[]
  CostosVariables              CostosVariables[]
<<<<<<< HEAD
=======
  ItemsInversion               ItemsInversion[]
>>>>>>> 5f1f5f72
  NegocioProgresoPaso          NegocioProgresoPaso[]
  TamanosNegocio               TamanosNegocio                 @relation(fields: [id_tamano], references: [id_tamano], onDelete: NoAction, onUpdate: NoAction)
  Sectores                     Sectores                       @relation(fields: [sector_id], references: [sector_id], onDelete: NoAction, onUpdate: NoAction)
  Usuarios                     Usuarios                       @relation(fields: [usuario_id], references: [usuario_id], onDelete: NoAction, onUpdate: NoAction)
  Personal                     Personal[]
  Productos                    Productos[]
  Registros_financieros        Registros_financieros[]
  Resultados_Analisis_Completo Resultados_Analisis_Completo[]
  Resultados_Precio_Venta      Resultados_Precio_Venta[]
  Resultados_Punto_Equilibrio  Resultados_Punto_Equilibrio[]
  Resultados_Validacion_Costos Resultados_Validacion_Costos[]
  ResumenCostosGanancias       ResumenCostosGanancias?

  @@map("Negocios")
}

model CategoriasProducto {
  categoria_id Int         @id @default(autoincrement())
  nombre       String      @db.VarChar(100)
  descripcion  String?
  Productos    Productos[]
}

model UnidadMedida {
  unidad_id       Int               @id @default(autoincrement())
  nombre          String            @unique @db.VarChar(50)
  abreviatura     String            @db.VarChar(10)
  CostosVariables CostosVariables[]
  Productos       Productos[]
}

model Productos {
  producto_id              Int                       @id @default(autoincrement())
  negocio_id               Int
  categoria_id             Int
  unidad_medida_id         Int
  nombre_producto          String                    @db.VarChar(200)
  precio_por_unidad        Decimal                   @db.Decimal(10, 2)
  porcion_requerida        Decimal                   @db.Decimal(10, 2)
  porcion_unidad           Decimal?                  @db.Decimal(10, 2)
  costo_por_unidad         Decimal                   @db.Decimal(10, 2)
  precio_venta_cliente     Decimal?                  @db.Decimal(10, 2)
  precio_venta_sugerido_ia Decimal?                  @db.Decimal(10, 2)
  margen_ganancia_ia       Decimal?                  @db.Decimal(5, 2)
  margen_ganancia_real     Decimal?                  @db.Decimal(5, 2)
  ganancia_por_unidad      Decimal?                  @db.Decimal(10, 2)
  costo_total_producto     Decimal?                  @db.Decimal(10, 2)
  AnalisisPreciosProducto  AnalisisPreciosProducto[]
  CostosVariables          CostosVariables[]
  CategoriasProducto       CategoriasProducto        @relation(fields: [categoria_id], references: [categoria_id], onDelete: NoAction, onUpdate: NoAction)
  Negocios                 Negocios                  @relation(fields: [negocio_id], references: [negocio_id], onDelete: NoAction, onUpdate: NoAction)
  UnidadMedida             UnidadMedida              @relation(fields: [unidad_medida_id], references: [unidad_id], onDelete: NoAction, onUpdate: NoAction)
  Recetas                  Recetas[]

  @@map("Productos")
}

model AnalisisPreciosProducto {
  analisis_id              Int       @id @default(autoincrement())
  producto_id              Int
  negocio_id               Int
  fecha_analisis           DateTime  @default(now()) @db.Timestamp(6)
  costo_materia_prima      Decimal   @db.Decimal(10, 2)
  costo_mano_obra          Decimal   @db.Decimal(10, 2)
  costos_adicionales       Decimal   @db.Decimal(10, 2)
  costo_total_producto     Decimal   @db.Decimal(10, 2)
  precio_venta_sugerido_ia Decimal   @db.Decimal(10, 2)
  margen_ganancia_sugerido Decimal   @db.Decimal(5, 2)
  precio_venta_cliente     Decimal   @db.Decimal(10, 2)
  margen_ganancia_real     Decimal   @db.Decimal(5, 2)
  ganancia_por_unidad      Decimal   @db.Decimal(10, 2)
  rentabilidad_producto    Decimal   @db.Decimal(5, 2)
  precio_promedio_mercado  Decimal?  @db.Decimal(10, 2)
  posicionamiento_precio   String?   @db.VarChar(50)
  recomendaciones_precio   Json?
  estado_analisis          String    @default("pendiente") @db.VarChar(50)
  fecha_actualizacion      DateTime  @updatedAt @db.Timestamp(6)
  Negocios                 Negocios  @relation(fields: [negocio_id], references: [negocio_id], onDelete: NoAction, onUpdate: NoAction)
  Productos                Productos @relation(fields: [producto_id], references: [producto_id], onDelete: NoAction, onUpdate: NoAction)

  @@unique([producto_id, negocio_id], map: "unique_analisis_producto_negocio")
  @@map("AnalisisPreciosProducto")
}

model ResumenCostosGanancias {
  resumen_id                  Int      @id @default(autoincrement())
  negocio_id                  Int      @unique(map: "unique_resumen_negocio")
  fecha_analisis              DateTime @default(now()) @db.Timestamp(6)
  costo_total_productos       Decimal  @db.Decimal(15, 2)
  costo_total_adicionales     Decimal  @db.Decimal(15, 2)
  costo_total_general         Decimal  @db.Decimal(15, 2)
  precio_venta_total_sugerido Decimal  @db.Decimal(15, 2)
  precio_venta_total_cliente  Decimal  @db.Decimal(15, 2)
  ganancia_total_sugerida     Decimal  @db.Decimal(15, 2)
  ganancia_total_real         Decimal  @db.Decimal(15, 2)
  margen_ganancia_promedio    Decimal  @db.Decimal(5, 2)
  rentabilidad_total_negocio  Decimal  @db.Decimal(5, 2)
  roi_estimado                Decimal  @db.Decimal(5, 2)
  producto_mas_rentable       String?  @db.VarChar(200)
  producto_menos_rentable     String?  @db.VarChar(200)
  productos_analizados        Int      @default(0)
  Negocios                    Negocios @relation(fields: [negocio_id], references: [negocio_id], onDelete: NoAction, onUpdate: NoAction)

  @@map("ResumenCostosGanancias")
}

model Recetas {
  receta_id          Int               @id @default(autoincrement())
  producto_id        Int
  nombre_receta      String            @db.VarChar(200)
  tiempo_preparacion Int?
  personal_requerido Int?
  costos_adicionales Decimal?          @db.Decimal(10, 2)
  precio_venta       Decimal           @db.Decimal(10, 2)
<<<<<<< HEAD
  costo_receta       Decimal           @db.Decimal(10, 2)
=======
>>>>>>> 5f1f5f72
  CostosVariables    CostosVariables[]
  Productos          Productos         @relation(fields: [producto_id], references: [producto_id], onDelete: NoAction, onUpdate: NoAction)

  @@map("Recetas")
}

model TiposCosto {
  tipo_costo_id   Int               @id @default(autoincrement())
  nombre          String            @unique @db.VarChar(100)
  descripcion     String?
  es_fijo         Boolean           @default(true)
  CostosFijos     CostosFijos[]
  CostosVariables CostosVariables[]
}

<<<<<<< HEAD
=======
model CategoriaActivoFijo {
  categoria_id     Int        @id @default(autoincrement())
  nombre          String     @db.VarChar(100) @unique
  descripcion     String?
  icono           String?    @db.VarChar(100)
  color           String?    @db.VarChar(7)  // Formato hexadecimal #RRGGBB
  activo          Boolean    @default(true)
  fecha_creacion  DateTime   @default(now()) @db.Timestamp(6)
  
  // Relaciones
  CostosFijos     CostosFijos[]
  
  @@map("CategoriaActivoFijo")
}

>>>>>>> 5f1f5f72
model CostosFijos {
  costo_fijo_id Int        @id @default(autoincrement())
  negocio_id    Int
  tipo_costo_id Int
  nombre        String     @db.VarChar(200)
  descripcion   String?
  monto         Decimal    @db.Decimal(12, 2)
  frecuencia    String     @db.VarChar(50)
  fecha_inicio  DateTime?  @default(now()) @db.Timestamp(6)
  fecha_fin     DateTime?
  activo        Boolean    @default(true)
  Negocios      Negocios   @relation(fields: [negocio_id], references: [negocio_id], onDelete: NoAction, onUpdate: NoAction)
  TiposCosto    TiposCosto @relation(fields: [tipo_costo_id], references: [tipo_costo_id], onDelete: NoAction, onUpdate: NoAction)

  @@map("CostosFijos")
}

model CostosVariables {
  costo_variable_id Int          @id @default(autoincrement())
  negocio_id        Int
  producto_id       Int?
  receta_id         Int?
  tipo_costo_id     Int
  nombre            String       @db.VarChar(200)
  descripcion       String?
  monto_por_unidad  Decimal      @db.Decimal(10, 2)
  unidad_medida_id  Int
  activo            Boolean      @default(true)
  Negocios          Negocios     @relation(fields: [negocio_id], references: [negocio_id], onDelete: NoAction, onUpdate: NoAction)
  Productos         Productos?   @relation(fields: [producto_id], references: [producto_id], onDelete: NoAction, onUpdate: NoAction)
  Recetas           Recetas?     @relation(fields: [receta_id], references: [receta_id], onDelete: NoAction, onUpdate: NoAction)
  TiposCosto        TiposCosto   @relation(fields: [tipo_costo_id], references: [tipo_costo_id], onDelete: NoAction, onUpdate: NoAction)
  UnidadMedida      UnidadMedida @relation(fields: [unidad_medida_id], references: [unidad_id], onDelete: NoAction, onUpdate: NoAction)

  @@map("CostosVariables")
}

model CargosPersonal {
  cargo_id     Int        @id @default(autoincrement())
  nombre_cargo String     @db.VarChar(100)
  descripcion  String?
  Personal     Personal[]
}

model Personal {
  personal_id        Int            @id @default(autoincrement())
  negocio_id         Int
  cargo_id           Int
  nombre             String         @db.VarChar(150)
  apellido           String         @db.VarChar(150)
  salario_base       Decimal        @db.Decimal(10, 2)
  horas_trabajo      Int?
  fecha_contratacion DateTime?      @default(now()) @db.Timestamp(6)
  activo             Boolean        @default(true)
  CargosPersonal     CargosPersonal @relation(fields: [cargo_id], references: [cargo_id], onDelete: NoAction, onUpdate: NoAction)
  Negocios           Negocios       @relation(fields: [negocio_id], references: [negocio_id], onDelete: NoAction, onUpdate: NoAction)

  @@map("Personal")
}

model Analisis_IA {
  analisis_id                   Int                             @id @default(autoincrement())
  negocio_id                    Int
  fecha_analisis                DateTime?                       @default(now()) @db.Timestamp(6)
  Negocios                      Negocios                        @relation(fields: [negocio_id], references: [negocio_id], onDelete: NoAction, onUpdate: NoAction)
  Resultados_Analisis_Completo  Resultados_Analisis_Completo[]
  Resultados_Costos_Analizados  Resultados_Costos_Analizados[]
  Resultados_Costos_Omitidos    Resultados_Costos_Omitidos[]
  Resultados_Plan_Accion        Resultados_Plan_Accion[]
  Resultados_Precio_Venta       Resultados_Precio_Venta[]
  Resultados_Punto_Equilibrio   Resultados_Punto_Equilibrio[]
  Resultados_Riesgos_Detectados Resultados_Riesgos_Detectados[]
}

model Aprendizaje {
  id_aprendizaje Int       @id @default(autoincrement())
  nombre         String    @db.VarChar(100)
  total_niveles  Int?
  Modulos        Modulos[]
}

model Estados {
  id_estado           Int                   @id @default(autoincrement())
  nombre_estado       String                @db.VarChar(50)
  NegocioProgresoPaso NegocioProgresoPaso[]
}

model Modulos {
  id_modulo                    Int                            @id @default(autoincrement())
  id_aprendizaje               Int
  orden_modulo                 Int?
  nombre_modulo                String                         @db.VarChar(150)
  titulo_conteido              String?                        @db.VarChar(255)
  concepto                     String
  recurso_interactivo          String?                        @db.VarChar(255)
  Aprendizaje                  Aprendizaje                    @relation(fields: [id_aprendizaje], references: [id_aprendizaje], onDelete: NoAction, onUpdate: NoAction)
  NegocioProgresoPaso          NegocioProgresoPaso[]
  Registros_financieros        Registros_financieros[]
  Resultados_Analisis_Completo Resultados_Analisis_Completo[]
  Resultados_Precio_Venta      Resultados_Precio_Venta[]
  Resultados_Punto_Equilibrio  Resultados_Punto_Equilibrio[]
  Resultados_Validacion_Costos Resultados_Validacion_Costos[]
}

model NegocioProgresoPaso {
  id               Int       @id @default(autoincrement())
  negocio_id       Int
  modulo_id        Int
  id_estado        Int
  fecha_inicio     DateTime? @db.Timestamp(6)
  fecha_completado DateTime? @db.Timestamp(6)
  Estados          Estados   @relation(fields: [id_estado], references: [id_estado], onDelete: NoAction, onUpdate: NoAction)
  Modulos          Modulos   @relation(fields: [modulo_id], references: [id_modulo], onDelete: NoAction, onUpdate: NoAction)
  Negocios         Negocios  @relation(fields: [negocio_id], references: [negocio_id], onDelete: NoAction, onUpdate: NoAction)

  @@unique([negocio_id, modulo_id], map: "unique_progreso_negocio_modulo")
  @@map("NegocioProgresoPaso")
}

model Registros_financieros {
  registro_id    Int       @id @default(autoincrement())
  negocio_id     Int
  modulo_id      Int
  nombre         String    @db.VarChar(150)
  monto          Decimal   @db.Decimal(12, 2)
  fecha_registro DateTime? @default(now()) @db.Timestamp(6)
  Modulos        Modulos   @relation(fields: [modulo_id], references: [id_modulo], onDelete: NoAction, onUpdate: NoAction)
  Negocios       Negocios  @relation(fields: [negocio_id], references: [negocio_id], onDelete: NoAction, onUpdate: NoAction)
}

model Resultados_Costos_Analizados {
  resultado_costo_id Int         @id @default(autoincrement())
  analisis_id        Int
  nombre_costo       String?     @db.VarChar(150)
  valor_recibido     String?     @db.VarChar(50)
  rango_estimado     String?     @db.VarChar(100)
  evaluacion         String?     @db.VarChar(100)
  comentario         String?
  Analisis_IA        Analisis_IA @relation(fields: [analisis_id], references: [analisis_id], onDelete: NoAction, onUpdate: NoAction)
}

model Resultados_Costos_Omitidos {
  costo_omitido_id Int         @id @default(autoincrement())
  analisis_id      Int
  costo_omitido    String?     @db.VarChar(255)
  importancia      String?     @db.VarChar(100)
  Analisis_IA      Analisis_IA @relation(fields: [analisis_id], references: [analisis_id], onDelete: NoAction, onUpdate: NoAction)
}

model Resultados_Plan_Accion {
  plan_id     Int         @id @default(autoincrement())
  analisis_id Int
  titulo      String?     @db.VarChar(255)
  descripcion String?
  prioridad   String?     @db.VarChar(50)
  Analisis_IA Analisis_IA @relation(fields: [analisis_id], references: [analisis_id], onDelete: NoAction, onUpdate: NoAction)
}

model Resultados_Riesgos_Detectados {
  riesgo_id         Int         @id @default(autoincrement())
  analisis_id       Int
  riesgo            String?     @db.VarChar(255)
  causa_directa     String?
  impacto_potencial String?
  Analisis_IA       Analisis_IA @relation(fields: [analisis_id], references: [analisis_id], onDelete: NoAction, onUpdate: NoAction)
}

model Resultados_Validacion_Costos {
  validacion_id            Int       @id @default(autoincrement())
  negocio_id               Int
  modulo_id                Int
  fecha_validacion         DateTime? @default(now()) @db.Timestamp(6)
  costos_validados         Json?
  costos_faltantes         Json?
  resumen_validacion       Json?
  puntuacion_global        Int?
  puede_proseguir_analisis Boolean   @default(false)
  Modulos                  Modulos   @relation(fields: [modulo_id], references: [id_modulo], onDelete: NoAction, onUpdate: NoAction)
  Negocios                 Negocios  @relation(fields: [negocio_id], references: [negocio_id], onDelete: NoAction, onUpdate: NoAction)
}

model Resultados_Analisis_Completo {
  resultado_id       Int         @id @default(autoincrement())
  negocio_id         Int
  modulo_id          Int
  analisis_id        Int
  fecha_analisis     DateTime?   @default(now()) @db.Timestamp(6)
  costos_analizados  Json?
  riesgos_detectados Json?
  plan_accion        Json?
  resumen_analisis   Json?
  estado_guardado    String      @default("guardado") @db.VarChar(50)
  Analisis_IA        Analisis_IA @relation(fields: [analisis_id], references: [analisis_id], onDelete: NoAction, onUpdate: NoAction)
  Modulos            Modulos     @relation(fields: [modulo_id], references: [id_modulo], onDelete: NoAction, onUpdate: NoAction)
  Negocios           Negocios    @relation(fields: [negocio_id], references: [negocio_id], onDelete: NoAction, onUpdate: NoAction)

  @@unique([negocio_id, modulo_id, analisis_id], map: "unique_resultado_completo")
}

model Resultados_Precio_Venta {
  resultado_id             Int         @id @default(autoincrement())
  negocio_id               Int
  modulo_id                Int
  sector_id                Int
  analisis_id              Int
  fecha_analisis           DateTime?   @default(now()) @db.Timestamp(6)
  costos_fijos_totales     Decimal     @db.Decimal(15, 2)
  costos_variables_totales Decimal     @db.Decimal(15, 2)
  margen_contribucion      Decimal     @db.Decimal(5, 2)
  precio_venta_sugerido    Decimal     @db.Decimal(10, 2)
  precio_venta_competitivo Decimal     @db.Decimal(10, 2)
  rentabilidad_estimada    Decimal     @db.Decimal(5, 2)
  precio_promedio_mercado  Decimal?    @db.Decimal(10, 2)
  posicionamiento_precio   String?     @db.VarChar(100)
  recomendaciones_precio   Json?
  Analisis_IA              Analisis_IA @relation(fields: [analisis_id], references: [analisis_id], onDelete: NoAction, onUpdate: NoAction)
  Modulos                  Modulos     @relation(fields: [modulo_id], references: [id_modulo], onDelete: NoAction, onUpdate: NoAction)
  Negocios                 Negocios    @relation(fields: [negocio_id], references: [negocio_id], onDelete: NoAction, onUpdate: NoAction)
  Sectores                 Sectores    @relation(fields: [sector_id], references: [sector_id], onDelete: NoAction, onUpdate: NoAction)

  @@unique([negocio_id, modulo_id, analisis_id], map: "unique_resultado_precio_venta")
  @@map("Resultados_Precio_Venta")
}

model Resultados_Punto_Equilibrio {
  resultado_id               Int         @id @default(autoincrement())
  negocio_id                 Int
  modulo_id                  Int
  sector_id                  Int
  analisis_id                Int
  fecha_analisis             DateTime?   @default(now()) @db.Timestamp(6)
  costos_fijos_totales       Decimal     @db.Decimal(15, 2)
  costos_variables_totales   Decimal     @db.Decimal(15, 2)
  precio_venta_unitario      Decimal     @db.Decimal(10, 2)
  costo_variable_unitario    Decimal     @db.Decimal(10, 2)
  punto_equilibrio_unidades  Decimal     @db.Decimal(10, 2)
  punto_equilibrio_ventas    Decimal     @db.Decimal(15, 2)
  margen_seguridad           Decimal     @db.Decimal(5, 2)
  escenario_optimista        Json?
  escenario_pesimista        Json?
  recomendaciones_equilibrio Json?
  Analisis_IA                Analisis_IA @relation(fields: [analisis_id], references: [analisis_id], onDelete: NoAction, onUpdate: NoAction)
  Modulos                    Modulos     @relation(fields: [modulo_id], references: [id_modulo], onDelete: NoAction, onUpdate: NoAction)
  Negocios                   Negocios    @relation(fields: [negocio_id], references: [negocio_id], onDelete: NoAction, onUpdate: NoAction)
  Sectores                   Sectores    @relation(fields: [sector_id], references: [sector_id], onDelete: NoAction, onUpdate: NoAction)

  @@unique([negocio_id, modulo_id, analisis_id], map: "unique_resultado_punto_equilibrio")
  @@map("Resultados_Punto_Equilibrio")
}

model ItemsInversion {
  item_id               Int       @id @default(autoincrement())
  negocio_id            Int
  nombre                String    @db.VarChar(200)
  descripcion           String?
  precio                Decimal   @db.Decimal(15, 2)
  cantidad              Int       @default(1)
  categoria             String?   @db.VarChar(100)
  prioridad             String?   @db.VarChar(50)
  fecha_compra_estimada DateTime?
  activo                Boolean   @default(true)
  fecha_creacion        DateTime  @default(now()) @db.Timestamp(6)
  fecha_actualizacion   DateTime  @default(now()) @db.Timestamp(6)
  Negocios              Negocios  @relation(fields: [negocio_id], references: [negocio_id], onDelete: Cascade, onUpdate: NoAction)

  @@map("ItemsInversion")
}<|MERGE_RESOLUTION|>--- conflicted
+++ resolved
@@ -50,10 +50,7 @@
   Analisis_IA                  Analisis_IA[]
   CostosFijos                  CostosFijos[]
   CostosVariables              CostosVariables[]
-<<<<<<< HEAD
-=======
   ItemsInversion               ItemsInversion[]
->>>>>>> 5f1f5f72
   NegocioProgresoPaso          NegocioProgresoPaso[]
   TamanosNegocio               TamanosNegocio                 @relation(fields: [id_tamano], references: [id_tamano], onDelete: NoAction, onUpdate: NoAction)
   Sectores                     Sectores                       @relation(fields: [sector_id], references: [sector_id], onDelete: NoAction, onUpdate: NoAction)
@@ -168,10 +165,7 @@
   personal_requerido Int?
   costos_adicionales Decimal?          @db.Decimal(10, 2)
   precio_venta       Decimal           @db.Decimal(10, 2)
-<<<<<<< HEAD
   costo_receta       Decimal           @db.Decimal(10, 2)
-=======
->>>>>>> 5f1f5f72
   CostosVariables    CostosVariables[]
   Productos          Productos         @relation(fields: [producto_id], references: [producto_id], onDelete: NoAction, onUpdate: NoAction)
 
@@ -187,8 +181,6 @@
   CostosVariables CostosVariables[]
 }
 
-<<<<<<< HEAD
-=======
 model CategoriaActivoFijo {
   categoria_id     Int        @id @default(autoincrement())
   nombre          String     @db.VarChar(100) @unique
@@ -204,7 +196,6 @@
   @@map("CategoriaActivoFijo")
 }
 
->>>>>>> 5f1f5f72
 model CostosFijos {
   costo_fijo_id Int        @id @default(autoincrement())
   negocio_id    Int
